from collections import defaultdict

from .codegen_utils import Arg

OptionalIntArray = "ir::Optional<ir::Array<value::IntValue>>"
OptionalValue = "ir::Optional<value::Value>"
OptionalTensor = "ir::Optional<value::BaseTensorValue>"
SCHEMAS = {
    "nn.h::conv": [
        Arg(name="x", cxx_type="value::BaseTensorValue"),
        Arg(name="w", cxx_type="value::BaseTensorValue"),
        Arg(
            name="stride",
            cxx_type="std::vector<int64_t>",
            cxx_default="{1}",
            py_default=1,
            cxx_normalizer="IntTuple",
        ),
        Arg(
            name="padding",
            cxx_type="std::vector<int64_t>",
            cxx_default="{0}",
            py_default=0,
            cxx_normalizer="IntTuple",
        ),
        Arg(
            name="dilation",
            cxx_type="std::vector<int64_t>",
            cxx_default="{1}",
            py_default=1,
            cxx_normalizer="IntTuple",
        ),
        Arg(name="groups", cxx_type="int64_t", cxx_default=1),
        Arg(name="layout", cxx_type="std::string", cxx_default='"NCHW"', py_default='"NCHW"'),
        Arg(
            name="kernel_layout", cxx_type="std::string", cxx_default='"OIHW"', py_default='"OIHW"'
        ),
        Arg(name="out_layout", cxx_type="std::string", cxx_default='"NCHW"', py_default='"NCHW"'),
    ],
    "nn.h::conv_trans": [
        Arg(name="x", cxx_type="value::BaseTensorValue"),
        Arg(name="w", cxx_type="value::BaseTensorValue"),
        Arg(
            name="stride",
            cxx_type="std::vector<int64_t>",
            cxx_default="{1}",
            py_default=1,
            cxx_normalizer="IntTuple",
        ),
        Arg(
            name="padding",
            cxx_type="std::vector<int64_t>",
            cxx_default="{0}",
            py_default=0,
            cxx_normalizer="IntTuple",
        ),
        Arg(
            name="output_padding",
            cxx_type="std::vector<int64_t>",
            cxx_default="{0}",
            py_default=0,
            cxx_normalizer="IntTuple",
        ),
        Arg(
            name="dilation",
            cxx_type="std::vector<int64_t>",
            cxx_default="{1}",
            py_default=1,
            cxx_normalizer="IntTuple",
        ),
        Arg(name="groups", cxx_type="int64_t", cxx_default=1),
        Arg(name="layout", cxx_type="std::string", cxx_default='"NCHW"', py_default='"NCHW"'),
        Arg(
            name="kernel_layout", cxx_type="std::string", cxx_default='"IOHW"', py_default='"IOHW"'
        ),
        Arg(name="out_layout", cxx_type="std::string", cxx_default='"NCHW"', py_default='"NCHW"'),
    ],
    "nn.h::pool": [
        Arg(name="x", cxx_type="value::BaseTensorValue"),
        Arg(name="kernel", cxx_type="std::vector<int64_t>", cxx_normalizer="IntTuple"),
        Arg(name="stride", cxx_type="std::vector<int64_t>", cxx_normalizer="IntTuple"),
        Arg(
            name="padding",
            cxx_type="std::vector<int64_t>",
            cxx_default="{0}",
            py_default=0,
            cxx_normalizer="IntTuple",
        ),
        Arg(
            name="dilation",
            cxx_type="std::vector<int64_t>",
            cxx_default="{1}",
            py_default=1,
            cxx_normalizer="IntTuple",
        ),
        Arg(name="ceil_mode", cxx_type="bool", cxx_default=False),
        Arg(name="include_pad", cxx_type="bool", cxx_default=True),
        Arg(name="layout", cxx_type="std::string", cxx_default='"NCHW"', py_default='"NCHW"'),
    ],
    "nn.h::adaptive_pool": [
        Arg(name="x", cxx_type="value::BaseTensorValue"),
        Arg(name="shape", cxx_type="std::vector<int64_t>", cxx_normalizer="IntTuple"),
        Arg(name="layout", cxx_type="std::string", cxx_default='"NCHW"', py_default='"NCHW"'),
    ],
    "nn.h::pad": [
        Arg(name="x", cxx_type="value::BaseTensorValue"),
        # [(w1, w2), ..., ]
        Arg(name="pad_width", cxx_type="std::vector<int64_t>", cxx_normalizer="IntTuple"),
        Arg(name="pad_value", cxx_type="double", cxx_default=0.0),
        Arg(
            name="pad_mode",
            cxx_type="std::string",
            cxx_default='"constant"',
            py_default='"constant"',
        ),
    ],
    "nn.h::softmax": [
        Arg(name="x", cxx_type="value::BaseTensorValue"),
        Arg(name="axis", cxx_type="int", cxx_default=-1),
    ],
    "nn.h::batch_norm": [
        Arg(name="x", cxx_type="value::BaseTensorValue"),
        Arg(name="running_mean", cxx_type="value::BaseTensorValue"),
        Arg(name="running_var", cxx_type="value::BaseTensorValue"),
        Arg(name="w", cxx_type="value::BaseTensorValue", cxx_default="nullptr"),
        Arg(name="b", cxx_type="value::BaseTensorValue", cxx_default="nullptr"),
        Arg(name="momentum", cxx_type="double", cxx_default=0.1),
        Arg(name="eps", cxx_type="double", cxx_default=1e-5),
    ],
    "nn.h::batch_norm_train_dxwb": [
        Arg(name="dy", cxx_type="value::BaseTensorValue"),
        Arg(name="x", cxx_type="value::BaseTensorValue"),
        Arg(name="w", cxx_type="value::BaseTensorValue"),
        Arg(name="b", cxx_type="value::BaseTensorValue"),
        Arg(name="eps", cxx_type="double"),
    ],
    "nn.h::bias_add": [
        Arg(name="x", cxx_type="value::BaseTensorValue"),
        Arg(name="bias", cxx_type="value::BaseTensorValue"),
        Arg(name="axis", cxx_type="int64_t", cxx_default=1),
    ],
    "nn.h::dropout": [
        Arg(name="x", cxx_type="value::BaseTensorValue"),
        Arg(name="p", cxx_type="double", cxx_default=0.5),
        Arg(name="in_states", cxx_type=OptionalTensor, cxx_default="nullptr"),
    ],
    "nn.h::dropout_dx": [
        Arg(name="dy", cxx_type="value::BaseTensorValue"),
        Arg(name="mask", cxx_type="value::BaseTensorValue"),
        Arg(name="reserve_space", cxx_type="value::BaseTensorValue"),
        Arg(name="p", cxx_type="double", cxx_default=0.5),
    ],
    "nn.h::local_response_norm": [
        Arg(name="x", cxx_type="value::BaseTensorValue"),
        Arg(name="size", cxx_type="int64_t"),
        Arg(name="alpha", cxx_type="double", cxx_default=1e-4),
        Arg(name="beta", cxx_type="double", cxx_default=0.75),
        Arg(name="k", cxx_type="double", cxx_default=1.0),
    ],
    "nn.h::conv_dxw": [
        Arg(name="x_or_w", cxx_type="value::BaseTensorValue"),
        Arg(name="y", cxx_type=OptionalTensor),
        Arg(name="dy", cxx_type="value::BaseTensorValue"),
        Arg(name="shape", cxx_type=OptionalIntArray, cxx_normalizer="IntArray"),
        Arg(name="stride", cxx_type="std::vector<int64_t>", cxx_normalizer="IntTuple"),
        Arg(name="padding", cxx_type="std::vector<int64_t>", cxx_normalizer="IntTuple"),
        Arg(name="dilation", cxx_type="std::vector<int64_t>", cxx_normalizer="IntTuple"),
        Arg(name="groups", cxx_type="int64_t"),
    ],
    "nn.h::conv_transpose_dxw": [
        Arg(name="x_or_w", cxx_type="value::BaseTensorValue"),
        Arg(name="y", cxx_type=OptionalTensor),
        Arg(name="dy", cxx_type="value::BaseTensorValue"),
        Arg(name="shape", cxx_type=OptionalIntArray, cxx_normalizer="IntArray"),
        Arg(name="stride", cxx_type="std::vector<int64_t>", cxx_normalizer="IntTuple"),
        Arg(name="padding", cxx_type="std::vector<int64_t>", cxx_normalizer="IntTuple"),
        Arg(name="output_padding", cxx_type="std::vector<int64_t>", cxx_normalizer="IntTuple"),
        Arg(name="dilation", cxx_type="std::vector<int64_t>", cxx_normalizer="IntTuple"),
        Arg(name="groups", cxx_type="int64_t"),
    ],
    "nn.h::pool_dx": [
        Arg(name="x", cxx_type="value::BaseTensorValue"),
        Arg(name="y", cxx_type="value::BaseTensorValue"),
        Arg(name="dy", cxx_type="value::BaseTensorValue"),
        Arg(name="kernel", cxx_type="std::vector<int64_t>", cxx_normalizer="IntTuple"),
        Arg(name="stride", cxx_type="std::vector<int64_t>", cxx_normalizer="IntTuple"),
        Arg(name="padding", cxx_type="std::vector<int64_t>", cxx_normalizer="IntTuple"),
        Arg(name="dilation", cxx_type="std::vector<int64_t>", cxx_normalizer="IntTuple"),
        Arg(name="ceil_mode", cxx_type="bool"),
        Arg(name="include_pad", cxx_type="bool"),
    ],
    "nn.h::adaptive_pool_dx": [
        Arg(name="x", cxx_type="value::BaseTensorValue"),
        Arg(name="y", cxx_type="value::BaseTensorValue"),
        Arg(name="dy", cxx_type="value::BaseTensorValue"),
        Arg(name="shape", cxx_type="std::vector<int64_t>", cxx_normalizer="IntTuple"),
    ],
    "nn.h::softmax_dx": [
        Arg(name="x", cxx_type="value::BaseTensorValue"),
        Arg(name="y", cxx_type="value::BaseTensorValue"),
        Arg(name="dy", cxx_type="value::BaseTensorValue"),
        Arg(name="axis", cxx_type="int", cxx_default=-1),
    ],
    "nn.h::take": [
        Arg(name="x", cxx_type="value::BaseTensorValue"),
        Arg(name="indices", cxx_type="value::BaseTensorValue"),
        Arg(name="axis", cxx_type="value::Value", cxx_default="nullptr"),
        Arg(name="mode", cxx_type="std::string", cxx_default='"clip"', py_default='"clip"'),
    ],
    "nn.h::take_dx": [
        Arg(name="x", cxx_type="value::BaseTensorValue"),
        Arg(name="dy", cxx_type="value::BaseTensorValue"),
        Arg(name="indices", cxx_type="value::BaseTensorValue"),
        Arg(name="axis", cxx_type="value::Value", cxx_default="nullptr"),
        Arg(name="mode", cxx_type="std::string", cxx_default='"clip"', py_default='"clip"'),
    ],
    "nn.h::embedding": [
        Arg(name="x", cxx_type="value::BaseTensorValue"),
        Arg(name="indices", cxx_type="value::BaseTensorValue"),
    ],
    "nn.h::embedding_dx": [
        Arg(name="dy", cxx_type="value::BaseTensorValue"),
        Arg(name="indices", cxx_type="value::BaseTensorValue"),
        Arg(name="num_weight", cxx_type="std::vector<int64_t>", cxx_normalizer="IntTuple"),
    ],
    "nn.h::repeat": [
        Arg(name="x", cxx_type="value::BaseTensorValue"),
        Arg(name="repeats", cxx_type="int"),
        Arg(name="axis", cxx_type="value::Value", cxx_default="nullptr"),
    ],
    "nn.h::repeat_dx": [
        Arg(name="x", cxx_type="value::BaseTensorValue"),
        Arg(name="dy", cxx_type="value::BaseTensorValue"),
        Arg(name="repeats", cxx_type="int"),
        Arg(name="axis", cxx_type="value::Value", cxx_default="nullptr"),
    ],
    "nn.h::sequence_mask": [
        Arg(name="x", cxx_type="value::BaseTensorValue"),
        Arg(name="sequence_length", cxx_type="value::BaseTensorValue"),
        Arg(name="mask_value", cxx_type="double", cxx_default=0.0),
        Arg(name="axis", cxx_type="int", cxx_default=0),
    ],
    "nn.h::reverse_sequence": [
        Arg(name="x", cxx_type="value::BaseTensorValue"),
        Arg(name="sequence_length", cxx_type="value::BaseTensorValue"),
        Arg(name="seq_axis", cxx_type="int", cxx_default=1),
        Arg(name="batch_axis", cxx_type="int", cxx_default=0),
    ],
    "nn.h::broadcast_to": [
        Arg(name="x", cxx_type="value::BaseTensorValue"),
        Arg(name="shape", cxx_type="std::vector<int64_t>", cxx_normalizer="IntTuple"),
    ],
    "nn.h::broadcast_to_like": [
        Arg(name="x", cxx_type="value::BaseTensorValue"),
        Arg(name="broadcast_type", cxx_type="value::BaseTensorValue"),
    ],
    "nn.h::concatenate": [
        Arg(name="x", cxx_type="std::vector<value::BaseTensorValue>", cxx_normalizer="TensorTuple"),
        Arg(name="axis", cxx_type="int", cxx_default=0),
    ],
    "nn.h::mesh_grid": [
        Arg(name="x", cxx_type="std::vector<value::BaseTensorValue>", cxx_normalizer="TensorTuple"),
    ],
    "nn.h::stack": [
        Arg(name="x", cxx_type="std::vector<value::BaseTensorValue>", cxx_normalizer="TensorTuple"),
        Arg(name="axis", cxx_type="int", cxx_default=0),
    ],
    "nn.h::squeeze": [
        Arg(name="x", cxx_type="value::BaseTensorValue"),
        Arg(
            name="axis",
            cxx_type="std::vector<int64_t>",
            cxx_normalizer="IntTuple",
            cxx_default="{}",
            py_default="None",
        ),
    ],
    "nn.h::layer_norm": [
        Arg(name="x", cxx_type="value::BaseTensorValue"),
        Arg(name="scale", cxx_type=OptionalTensor, cxx_default="nullptr"),
        Arg(name="bias", cxx_type=OptionalTensor, cxx_default="nullptr"),
        Arg(name="axis", cxx_type="int64_t", cxx_default=-1),
        Arg(name="eps", cxx_type="double", cxx_default=1e-5),
    ],
    "nn.h::layer_norm_dx": [
        Arg(name="x", cxx_type="value::BaseTensorValue"),
        Arg(name="scale", cxx_type=OptionalTensor),
        Arg(name="dy", cxx_type="value::BaseTensorValue"),
        Arg(name="axis", cxx_type="int64_t", cxx_default=-1),
        Arg(name="eps", cxx_type="double", cxx_default=1e-5),
    ],
    "nn.h::split": [
        Arg(name="x", cxx_type="value::BaseTensorValue"),
        Arg(name="indices_or_sections", cxx_type="value::Value", cxx_default="nullptr"),
        Arg(name="axis", cxx_type="int", cxx_default=0),
    ],
    "nn.h::threshold": [
        Arg(name="x", cxx_type="value::Value"),
        Arg(name="threshold", cxx_type="double", cxx_default=0.0),
        Arg(name="value", cxx_type="double", cxx_default=0.0),
    ],
    "nn.h::threshold_dx": [
        Arg(name="x", cxx_type="value::Value"),
        Arg(name="dy", cxx_type="value::BaseTensorValue"),
        Arg(name="threshold", cxx_type="double", cxx_default=0.0),
    ],
    "loss.h::loss": [
        Arg(name="y_true", cxx_type="value::BaseTensorValue"),
        Arg(name="y_pred", cxx_type="value::BaseTensorValue"),
    ],
    "loss.h::loss_dtp": [
        Arg(name="dy", cxx_type="value::BaseTensorValue"),
        Arg(name="y_true", cxx_type="value::BaseTensorValue"),
        Arg(name="y_pred", cxx_type="value::BaseTensorValue"),
    ],
    "ufunc.h::unary_ufunc": [
        Arg(name="x", cxx_type="value::Value"),
        Arg(name="out", cxx_type="value::Value", cxx_default="nullptr"),
        Arg(name="where", cxx_type="value::Value", cxx_default="nullptr"),
    ],
    "ufunc.h::binary_ufunc": [
        Arg(name="x1", cxx_type="value::Value"),
        Arg(name="x2", cxx_type="value::Value"),
        Arg(name="out", cxx_type="value::Value", cxx_default="nullptr"),
        Arg(name="where", cxx_type="value::Value", cxx_default="nullptr"),
    ],
    "ufunc.h::ternary_ufunc": [
        Arg(name="x1", cxx_type="value::Value"),
        Arg(name="x2", cxx_type="value::Value"),
        Arg(name="x3", cxx_type="value::Value"),
        Arg(name="out", cxx_type="value::Value", cxx_default="nullptr"),
        Arg(name="where", cxx_type="value::Value", cxx_default="nullptr"),
    ],
    "ufunc.h::unary": [
        Arg(name="x", cxx_type="value::Value"),
    ],
    "ufunc.h::binary": [
        Arg(name="x1", cxx_type="value::Value"),
        Arg(name="x2", cxx_type="value::Value"),
    ],
    "ufunc.h::ternary": [
        Arg(name="x1", cxx_type="value::Value"),
        Arg(name="x2", cxx_type="value::Value"),
        Arg(name="x3", cxx_type="value::Value"),
    ],
    "ufunc.h::unary_dx": [
        Arg(name="x", cxx_type=OptionalValue),
        Arg(name="y", cxx_type=OptionalTensor),
        Arg(name="dy", cxx_type="value::BaseTensorValue"),
    ],
    "ufunc.h::binary_dx": [
        Arg(name="x1", cxx_type="value::Value"),
        Arg(name="x2", cxx_type="value::Value"),
        Arg(name="y", cxx_type="value::BaseTensorValue"),
        Arg(name="dy", cxx_type="value::BaseTensorValue"),
    ],
    "ufunc.h::ternary_dx": [
        Arg(name="x1", cxx_type="value::Value"),
        Arg(name="x2", cxx_type="value::Value"),
        Arg(name="x3", cxx_type="value::Value"),
        Arg(name="y", cxx_type="value::BaseTensorValue"),
        Arg(name="dy", cxx_type="value::BaseTensorValue"),
    ],
    "likes.h::collapse_like": [
        Arg(name="x", cxx_type="value::BaseTensorValue"),
        Arg(name="shape", cxx_type="std::vector<int64_t>", cxx_normalizer="IntTuple"),
    ],
    "likes.h::reshape": [
        Arg(name="x", cxx_type="value::BaseTensorValue"),
        Arg(name="shape", cxx_type="value::Value"),
        Arg(name="reverse", cxx_type="bool", cxx_default=False),
    ],
    "likes.h::resize2d": [
        Arg(name="x", cxx_type="value::BaseTensorValue"),
        Arg(name="size", cxx_type="value::Value"),
        Arg(name="layout", cxx_type="std::string", cxx_default='"NCHW"', py_default='"NCHW"'),
        Arg(name="method", cxx_type="std::string", cxx_default='"linear"', py_default='"linear"'),
        Arg(
            name="coordinate_transformation_mode",
            cxx_type="std::string",
            cxx_default='"half_pixel"',
            py_default='"half_pixel"',
        ),
        Arg(name="rounding_method", cxx_type="std::string", cxx_default="", py_default='""'),
        Arg(name="cubic_alpha", cxx_type="float", cxx_default="-0.5", py_default="-0.5"),
        Arg(name="cubic_exclude", cxx_type="int", cxx_default="0", py_default="0"),
        Arg(name="out_dtype", cxx_type="std::string", cxx_default="", py_default='""'),
    ],
    "likes.h::resize2d_dx": [
        Arg(name="x", cxx_type="value::BaseTensorValue"),
        Arg(name="dy", cxx_type="value::BaseTensorValue"),
        Arg(name="size", cxx_type="std::vector<int64_t>", cxx_normalizer="IntTuple"),
        Arg(name="layout", cxx_type="std::string", cxx_default='"NCHW"', py_default='"NCHW"'),
        Arg(name="method", cxx_type="std::string", cxx_default='"linear"', py_default='"linear"'),
        Arg(
            name="coordinate_transformation_mode",
            cxx_type="std::string",
            cxx_default='"half_pixel"',
            py_default='"half_pixel"',
        ),
        Arg(name="rounding_method", cxx_type="std::string", cxx_default="", py_default='""'),
        Arg(name="cubic_alpha", cxx_type="float", cxx_default="-0.5", py_default="-0.5"),
        Arg(name="cubic_exclude", cxx_type="int", cxx_default="0", py_default="0"),
        Arg(name="out_dtype", cxx_type="std::string", cxx_default="", py_default='""'),
    ],
    "reduce.h::reduce": [
        Arg(name="x", cxx_type="value::BaseTensorValue"),
        Arg(
            name="axis",
            cxx_type="std::vector<int64_t>",
            cxx_normalizer="IntTuple",
            cxx_default="{}",
            py_default=(),
        ),
        Arg(name="keepdims", cxx_type="bool", cxx_default=False),
        Arg(name="exclude", cxx_type="bool", cxx_default=False),
    ],
    "reduce.h::l2norm": [
        Arg(name="x", cxx_type="value::BaseTensorValue"),
    ],
    "reduce.h::prod_dx": [
        Arg(name="x", cxx_type="value::BaseTensorValue"),
        Arg(name="dy", cxx_type="value::BaseTensorValue"),
        Arg(
            name="axis",
            cxx_type="std::vector<int64_t>",
            cxx_normalizer="IntTuple",
            cxx_default="{}",
            py_default=(),
        ),
        Arg(name="keepdims", cxx_type="bool", cxx_default=False),
        Arg(name="exclude", cxx_type="bool", cxx_default=False),
    ],
    "reduce.h::mean_dx": [
        Arg(name="dy", cxx_type="value::BaseTensorValue"),
        Arg(
            name="axis",
            cxx_type="std::vector<int64_t>",
            cxx_normalizer="IntTuple",
            cxx_default="{}",
            py_default=(),
        ),
        Arg(
            name="x_shape",
            cxx_type="std::vector<int64_t>",
            cxx_normalizer="IntTuple",
            cxx_default="{}",
            py_default="None",
        ),
        Arg(name="keepdims", cxx_type="bool", cxx_default=False),
        Arg(name="exclude", cxx_type="bool", cxx_default=False),
    ],
    "transform.h::arange": [
        Arg(name="start", cxx_type="value::BaseTensorValue"),
        Arg(name="stop", cxx_type="value::BaseTensorValue"),
        Arg(name="step", cxx_type="value::BaseTensorValue"),
        Arg(name="dtype", cxx_type="std::string", cxx_default='"float32"', py_default='"float32"'),
        Arg(
            name="device",
            cxx_type="std::string",
            cxx_default='"cpu"',
            py_default='"cpu"',
        ),
    ],
    "transform.h::adv_index": [
        Arg(
            name="inputs",
            cxx_type="std::vector<value::BaseTensorValue>",
            cxx_normalizer="TensorTuple",
        ),
    ],
    "transform.h::adv_index_dx": [
        Arg(name="dy", cxx_type="value::BaseTensorValue"),
        Arg(
            name="inputs",
            cxx_type="std::vector<value::BaseTensorValue>",
            cxx_normalizer="TensorTuple",
        ),
    ],
    "transform.h::scatter": [
        Arg(name="x", cxx_type="value::BaseTensorValue"),
        Arg(name="index", cxx_type="value::BaseTensorValue"),
        Arg(name="src", cxx_type="value::BaseTensorValue"),
        Arg(name="axis", cxx_type="value::Value"),
    ],
    "transform.h::scatter_dx": [
        Arg(name="x", cxx_type="value::BaseTensorValue"),
        Arg(name="y", cxx_type="value::BaseTensorValue"),
        Arg(name="dy", cxx_type="value::BaseTensorValue"),
        Arg(name="index", cxx_type="value::BaseTensorValue"),
        Arg(name="src", cxx_type="value::BaseTensorValue"),
        Arg(name="axis", cxx_type="value::Value"),
    ],
    "transform.h::transpose": [
        Arg(name="x", cxx_type="value::BaseTensorValue"),
        Arg(
            name="axes",
            cxx_type="std::vector<int64_t>",
            cxx_normalizer="IntTuple",
            cxx_default="{}",
            py_default="None",
        ),
    ],
    "transform.h::transpose_dx": [
        Arg(name="dy", cxx_type="value::BaseTensorValue"),
        Arg(
            name="axes",
            cxx_type="std::vector<int64_t>",
            cxx_normalizer="IntTuple",
            cxx_default="{}",
            py_default="None",
        ),
        Arg(
            name="primal_shape",
            cxx_type="std::vector<int64_t>",
            cxx_normalizer="IntTuple",
            cxx_default="{}",
            py_default="None",
        ),
    ],
    "transform.h::swap_axis": [
        Arg(name="x", cxx_type="value::BaseTensorValue"),
        Arg(name="axis1", cxx_type="int"),
        Arg(name="axis2", cxx_type="int"),
    ],
    "transform.h::reverse": [
        Arg(name="x", cxx_type="value::BaseTensorValue"),
        Arg(name="axis", cxx_type="int", cxx_default=0),
    ],
    "transform.h::clip": [
        Arg(name="x", cxx_type="value::BaseTensorValue"),
        Arg(name="a_min", cxx_type="double"),
        Arg(name="a_max", cxx_type="double"),
    ],
    "transform.h::clip_dx": [
        Arg(name="x", cxx_type="value::BaseTensorValue"),
        Arg(name="dy", cxx_type="value::BaseTensorValue"),
        Arg(name="a_min", cxx_type="double"),
        Arg(name="a_max", cxx_type="double"),
    ],
    "transform.h::cast": [
        Arg(name="data", cxx_type="value::BaseTensorValue"),
        Arg(name="dtype", cxx_type="std::string"),
    ],
    "transform.h::cast_like": [
        Arg(name="data", cxx_type="value::BaseTensorValue"),
        Arg(name="dtype_like", cxx_type="value::BaseTensorValue"),
    ],
    "transform.h::strided_slice": [
        Arg(name="x", cxx_type="value::BaseTensorValue"),
        Arg(name="begin", cxx_type="value::Value"),
        Arg(name="end", cxx_type="value::Value"),
        Arg(
            name="strides",
            cxx_type="std::vector<int64_t>",
            cxx_normalizer="IntTuple",
            cxx_default="{}",
            py_default="None",
        ),
        Arg(name="slice_mode", cxx_type="std::string", cxx_default='"end"', py_default='"end"'),
    ],
    "likes.h::sum_dx": [
        Arg(name="x", cxx_type="value::BaseTensorValue"),
        Arg(name="dy", cxx_type="value::BaseTensorValue"),
        Arg(
            name="axis",
            cxx_type="std::vector<int64_t>",
            cxx_normalizer="IntTuple",
            cxx_default="{}",
            py_default=(),
        ),
        Arg(
            name="keepdims",
            cxx_type="std::vector<int64_t>",
            cxx_normalizer="IntTuple",
            cxx_default="{0}",
            py_default=(0),
        ),
        Arg(name="exclude", cxx_type="bool", cxx_default=False),
    ],
    "likes.h::sum": [
        Arg(name="x", cxx_type="value::BaseTensorValue"),
        Arg(
            name="axis",
            cxx_type="std::vector<int64_t>",
            cxx_normalizer="IntTuple",
            cxx_default="{}",
            py_default=(),
        ),
        Arg(
            name="keepdims",
            cxx_type="std::vector<int64_t>",
            cxx_normalizer="IntTuple",
            cxx_default="{0}",
            py_default=(0),
        ),
        Arg(name="exclude", cxx_type="bool", cxx_default=False),
    ],
    "transform.h::cumsum": [
        Arg(name="x", cxx_type="value::BaseTensorValue"),
        Arg(name="axis", cxx_type="int"),
        Arg(name="dtype", cxx_type="std::string", cxx_default='"float32"', py_default='"float32"'),
        Arg(name="exclusive", cxx_type="bool", cxx_default=False),
    ],
    "transform.h::strided_slice_dx": [
        Arg(name="dy", cxx_type="value::BaseTensorValue"),
        Arg(name="primal_shape", cxx_type="std::vector<int64_t>", cxx_normalizer="IntTuple"),
        Arg(name="begin", cxx_type="std::vector<int64_t>", cxx_normalizer="IntTuple"),
        Arg(name="end", cxx_type="std::vector<int64_t>", cxx_normalizer="IntTuple"),
        Arg(
            name="strides",
            cxx_type="std::vector<int64_t>",
            cxx_normalizer="IntTuple",
            cxx_default="{}",
            py_default="None",
        ),
        Arg(name="slice_mode", cxx_type="std::string", cxx_default='"end"', py_default='"end"'),
    ],
    "transform.h::expand_dims": [
        Arg(name="x", cxx_type="value::BaseTensorValue"),
        Arg(name="axis", cxx_type="int"),
        Arg(name="num_newaxis", cxx_type="int", cxx_default=1),
    ],
    "random.h::threefry_generate": [
        Arg(name="key", cxx_type="value::BaseTensorValue"),
        Arg(name="shape", cxx_type="std::vector<int64_t>", cxx_normalizer="IntTuple"),
    ],
    "random.h::threefry_split": [
        Arg(name="key", cxx_type="value::BaseTensorValue"),
    ],
    "vision.h::get_valid_counts": [
        Arg(name="data", cxx_type="value::BaseTensorValue"),
        Arg(name="score_threshold", cxx_type="value::BaseTensorValue"),
        Arg(name="id_index", cxx_type="int64_t", cxx_default=0),
        Arg(name="score_index", cxx_type="int64_t", cxx_default=1),
    ],
    "vision.h::non_max_suppression": [
        Arg(name="data", cxx_type="value::BaseTensorValue"),
        Arg(name="valid_count", cxx_type="value::BaseTensorValue"),
        Arg(name="indices", cxx_type="value::BaseTensorValue"),
        Arg(name="max_output_size", cxx_type="value::BaseTensorValue"),
        Arg(name="iou_threshold", cxx_type="value::BaseTensorValue"),
        Arg(name="force_suppress", cxx_type="bool", cxx_default=False),
        Arg(name="top_k", cxx_type="int64_t", cxx_default=-1),
        Arg(name="coord_start", cxx_type="int64_t", cxx_default=2),
        Arg(name="score_index", cxx_type="int64_t", cxx_default=1),
        Arg(name="id_index", cxx_type="int64_t", cxx_default=0),
        Arg(name="return_indices", cxx_type="bool", cxx_default=True),
        Arg(name="invalid_to_bottom", cxx_type="bool", cxx_default=False),
    ],
    "vision.h::roi_align": [
        Arg(name="data", cxx_type="value::BaseTensorValue"),
        Arg(name="rois", cxx_type="value::BaseTensorValue"),
        Arg(name="pooled_size", cxx_type="std::vector<int64_t>", cxx_normalizer="IntTuple"),
        Arg(name="spatial_scale", cxx_type="double"),
        Arg(name="sample_ratio", cxx_type="int64_t", cxx_default=-1, py_default=-1),
        Arg(name="layout", cxx_type="std::string", cxx_default='"NCHW"', py_default='"NCHW"'),
        Arg(name="mode", cxx_type="std::string", cxx_default='"avg"', py_default='"avg"'),
    ],
    "vision.h::roi_align_dx": [
        Arg(name="data", cxx_type="value::BaseTensorValue"),
        Arg(name="rois", cxx_type="value::BaseTensorValue"),
        Arg(name="dy", cxx_type="value::BaseTensorValue"),
        Arg(name="pooled_size", cxx_type="std::vector<int64_t>", cxx_normalizer="IntTuple"),
        Arg(name="spatial_scale", cxx_type="double"),
        Arg(name="sample_ratio", cxx_type="int64_t", cxx_default=-1, py_default=-1),
        Arg(name="layout", cxx_type="std::string", cxx_default='"NCHW"', py_default='"NCHW"'),
        Arg(name="mode", cxx_type="std::string", cxx_default='"avg"', py_default='"avg"'),
    ],
    "optimizer.h::sgd": [
        Arg(name="x", cxx_type="value::BaseTensorValue"),
        Arg(name="dx", cxx_type="value::BaseTensorValue"),
        Arg(name="v", cxx_type="value::BaseTensorValue"),
        Arg(name="learning_rate", cxx_type="double"),
        Arg(name="mu", cxx_type="double"),
    ],
    "optimizer.h::lans": [
        Arg(
            name="tensor_list",
            cxx_type="std::vector<value::BaseTensorValue>",
            cxx_normalizer="TensorTuple",
        ),
        Arg(name="step", cxx_type="value::BaseTensorValue"),
        Arg(name="learning_rate", cxx_type="float"),
        Arg(name="beta1", cxx_type="float"),
        Arg(name="beta2", cxx_type="float"),
        Arg(name="eps", cxx_type="float"),
        Arg(name="bias_correction", cxx_type="int"),
        Arg(name="weight_decay", cxx_type="float"),
        Arg(name="grad_averaging", cxx_type="int"),
        Arg(name="mode", cxx_type="int"),
        Arg(name="normalize_grad", cxx_type="bool"),
    ],
    "stream.h::stream": [
        Arg(name="x", cxx_type="value::BaseTensorValue"),
        Arg(name="stream_tag", cxx_type="int", cxx_default=0),
    ],
    "communication.h::allreduce": [
<<<<<<< HEAD
        Arg(name="x",
            cxx_type="std::vector<value::BaseTensorValue>",
            cxx_normalizer="TensorTuple"),
        Arg(name="computation",
            cxx_type="std::string",
            cxx_default="\"sum\"",
            py_default="\"sum\""),
        Arg(name="rank_list",
            cxx_type="std::vector<int64_t>",
            cxx_normalizer="IntTuple",
            cxx_default="{}", py_default="None"),
=======
        Arg(name="x", cxx_type="std::vector<value::BaseTensorValue>", cxx_normalizer="TensorTuple"),
        Arg(name="computation", cxx_type="std::string", cxx_default='"sum"', py_default='"sum"'),
>>>>>>> 6215bfcb
    ],
    "communication.h::comm_reduce": [
        Arg(name="x", cxx_type="std::vector<value::BaseTensorValue>", cxx_normalizer="TensorTuple"),
        Arg(name="root", cxx_type="int"),
        Arg(name="computation", cxx_type="std::string", cxx_default='"sum"', py_default='"sum"'),
    ],
    "communication.h::allgather": [
        Arg(name="x", cxx_type="value::BaseTensorValue"),
        Arg(name="axis", cxx_type="int"),
        Arg(name="rank_list",
            cxx_type="std::vector<int64_t>",
            cxx_normalizer="IntTuple",
            cxx_default="{}", py_default="None"),
    ],
    "communication.h::reduce_scatter": [
        Arg(name="x", cxx_type="std::vector<value::BaseTensorValue>", cxx_normalizer="TensorTuple"),
        Arg(name="computation", cxx_type="std::string", cxx_default='"sum"', py_default='"sum"'),
    ],
    "communication.h::broadcast": [
        Arg(name="x", cxx_type="std::vector<value::BaseTensorValue>", cxx_normalizer="TensorTuple"),
        Arg(name="root", cxx_type="int"),
    ],
    "communication.h::send": [
        Arg(name="x", cxx_type="value::BaseTensorValue"),
        Arg(name="peer", cxx_type="int"),
        Arg(name="token", cxx_type=OptionalTensor, cxx_default="nullptr", py_default="None"),
    ],
    "communication.h::recv": [
        Arg(name="peer", cxx_type="int"),
        Arg(name="shape", cxx_type="std::vector<int64_t>", cxx_normalizer="IntTuple"),
        Arg(name="dtype", cxx_type="std::string", cxx_default='"float32"', py_default='"float32"'),
        Arg(name="token", cxx_type=OptionalTensor, cxx_default="nullptr", py_default="None"),
    ],
    "transform.h::gather": [
        Arg(name="data", cxx_type="value::BaseTensorValue"),
        Arg(name="axis", cxx_type="int"),
        Arg(name="indices", cxx_type="value::BaseTensorValue"),
    ],
    "transform.h::gather_dx": [
        Arg(name="data", cxx_type="value::BaseTensorValue"),
        Arg(name="axis", cxx_type="int"),
        Arg(name="indices", cxx_type="value::BaseTensorValue"),
        Arg(name="dy", cxx_type="value::BaseTensorValue"),
    ],
    "transform.h::gather_nd": [
        Arg(name="data", cxx_type="value::BaseTensorValue"),
        Arg(name="indices", cxx_type="value::BaseTensorValue"),
    ],
    "transform.h::gather_nd_dx": [
        Arg(name="data", cxx_type="value::BaseTensorValue"),
        Arg(name="indices", cxx_type="value::BaseTensorValue"),
        Arg(name="dy", cxx_type="value::BaseTensorValue"),
    ],
    "algorithm.h::argsort": [
        Arg(name="data", cxx_type="value::BaseTensorValue"),
        Arg(name="axis", cxx_type="int", cxx_default=-1),
        Arg(name="is_ascend", cxx_type="bool", cxx_default=True),
        Arg(name="dtype", cxx_type="std::string", cxx_default='"int"', py_default='"int32"'),
    ],
    "algorithm.h::sort": [
        Arg(name="data", cxx_type="value::BaseTensorValue"),
        Arg(name="axis", cxx_type="int", cxx_default=-1),
        Arg(name="is_ascend", cxx_type="bool", cxx_default=True),
    ],
    "transform.h::full": [
        Arg(name="fill_value", cxx_type="double"),
        Arg(name="shape", cxx_type="value::Value"),
        Arg(name="dtype", cxx_type="std::string", cxx_default='"int"', py_default='"int32"'),
        Arg(
            name="device",
            cxx_type="std::string",
            cxx_default='"cpu"',
            py_default='"cpu"',
        ),
    ],
    "transform.h::full_like": [
        Arg(name="data", cxx_type="value::BaseTensorValue"),
        Arg(name="fill_value", cxx_type="double"),
    ],
    "transform.h::where": [
        Arg(name="condition", cxx_type="value::BaseTensorValue"),
        Arg(name="x", cxx_type="value::BaseTensorValue"),
        Arg(name="y", cxx_type="value::BaseTensorValue"),
    ],
    "memory.h::device_copy": [
        Arg(name="data", cxx_type="value::BaseTensorValue"),
        # TODO(zhiics) Maybe we should use Device directly?
        Arg(name="src_dev_type", cxx_type="int", cxx_default=0),
        Arg(name="dst_dev_type", cxx_type="int", cxx_default=0),
    ],
    "algorithm.h::topk": [
        Arg(name="data", cxx_type="value::BaseTensorValue"),
        Arg(name="k", cxx_type="value::Value"),
        Arg(name="axis", cxx_type="int", cxx_default=-1),
        Arg(name="ret_type", cxx_type="std::string", cxx_default='"both"', py_default='"both"'),
        Arg(name="is_ascend", cxx_type="bool", cxx_default=False),
        Arg(name="dtype", cxx_type="std::string", cxx_default='"int64_t"', py_default='"int64"'),
    ],
    "init.h::init_op": [
        Arg(name="shape", cxx_type="value::Value"),
        Arg(name="dtype", cxx_type="std::string", cxx_default='"int"', py_default='"int32"'),
        Arg(
            name="device",
            cxx_type="std::string",
            cxx_default='"cpu"',
            py_default='"cpu"',
        ),
    ],
    "init.h::one_hot": [
        Arg(name="indices", cxx_type="value::BaseTensorValue"),
        Arg(name="on_value", cxx_type="value::BaseTensorValue"),
        Arg(name="off_value", cxx_type="value::BaseTensorValue"),
        Arg(name="depth", cxx_type="int64_t"),
        Arg(name="axis", cxx_type="int64_t", cxx_default=-1),
        Arg(name="dtype", cxx_type="std::string", cxx_default='"int"', py_default='"int32"'),
        Arg(
            name="device",
            cxx_type="std::string",
            cxx_default='"cpu"',
            py_default='"cpu"',
        ),
    ],
    "vm.h::alloc_storage": [
        Arg(name="size", cxx_type="value::Value"),
        Arg(name="alignment", cxx_type="value::Value"),
        Arg(name="device_type", cxx_type="int"),
        Arg(name="device_id", cxx_type="int"),
        Arg(name="dtype", cxx_type="std::string", cxx_default='"float32"', py_default='"float32"'),
    ],
    "vm.h::alloc_tensor": [
        Arg(name="storage", cxx_type="value::BaseTensorValue"),
        Arg(name="shape", cxx_type="value::Value"),
        Arg(name="dtype", cxx_type="std::string", cxx_default='"float32"', py_default='"float32"'),
        Arg(
            name="assert_shape",
            cxx_type="std::vector<int64_t>",
            cxx_normalizer="IntTuple",
            cxx_default="{}",
            py_default="None",
        ),
        Arg(name="own", cxx_type="bool", cxx_default=True),
    ],
    "vm.h::free": [
        Arg(name="memory", cxx_type="value::BaseTensorValue"),
    ],
    "vm.h::invoke_op": [
        Arg(name="func", cxx_type="value::Value"),
        Arg(name="inputs", cxx_type="value::Value"),
        Arg(name="outputs", cxx_type="value::Value"),
    ],
    "vm.h::infer_type": [
        Arg(name="func", cxx_type="value::Value"),
        Arg(name="inputs", cxx_type="value::Value"),
    ],
    "vm.h::set_shape": [
        Arg(name="data", cxx_type="value::BaseTensorValue"),
        Arg(name="shape", cxx_type="value::Value"),
    ],
    "transform.h::argwhere": [
        Arg(name="condition", cxx_type="value::BaseTensorValue"),
    ],
    "stream.h::set_stream": [
        Arg(name="device_id", cxx_type="int64_t"),
        Arg(name="stream_id", cxx_type="int64_t"),
    ],
    "stream.h::event": [
        Arg(name="event_id", cxx_type="int64_t"),
        Arg(name="stream_id", cxx_type="int64_t", cxx_default=-1, py_default=-1),
    ],
    "stream.h::stream_barrier": [
        # empty arg list
    ],
    "transform.h::size": [
        Arg(name="x", cxx_type="value::BaseTensorValue"),
        Arg(name="axis", cxx_type="value::Value", cxx_default="nullptr"),
    ],
}


def _sanity_check(name, schema):
    is_optional = False

    for arg in schema:
        if arg.cxx_default is None and is_optional:
            raise ValueError(f"In {name}, required arguments should precede optional arguments")

        if arg.cxx_default is not None:
            is_optional = True


def by_file():
    files = defaultdict(dict)
    existing = set()

    for name, schema in SCHEMAS.items():
        _sanity_check(name, schema)
        file_name, schema_name = name.split("::")
        assert schema_name not in existing
        existing.add(schema_name)
        files[file_name][schema_name] = schema

    return files


def by_name():
    schemas = dict()

    for name, schema in SCHEMAS.items():
        _sanity_check(name, schema)
        _, schema_name = name.split("::")
        assert schema_name not in schemas
        schemas[schema_name] = schema

    return schemas<|MERGE_RESOLUTION|>--- conflicted
+++ resolved
@@ -696,7 +696,6 @@
         Arg(name="stream_tag", cxx_type="int", cxx_default=0),
     ],
     "communication.h::allreduce": [
-<<<<<<< HEAD
         Arg(name="x",
             cxx_type="std::vector<value::BaseTensorValue>",
             cxx_normalizer="TensorTuple"),
@@ -708,10 +707,6 @@
             cxx_type="std::vector<int64_t>",
             cxx_normalizer="IntTuple",
             cxx_default="{}", py_default="None"),
-=======
-        Arg(name="x", cxx_type="std::vector<value::BaseTensorValue>", cxx_normalizer="TensorTuple"),
-        Arg(name="computation", cxx_type="std::string", cxx_default='"sum"', py_default='"sum"'),
->>>>>>> 6215bfcb
     ],
     "communication.h::comm_reduce": [
         Arg(name="x", cxx_type="std::vector<value::BaseTensorValue>", cxx_normalizer="TensorTuple"),
