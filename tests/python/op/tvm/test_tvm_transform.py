# Copyright Amazon.com, Inc. or its affiliates. All Rights Reserved.
# SPDX-License-Identifier: Apache-2.0

# pylint: disable=too-many-locals, no-self-use, no-member, not-callable, too-many-arguments
# pylint: disable=protected-access,attribute-defined-outside-init,invalid-name
# pylint: disable=too-many-lines
from functools import reduce
import operator

import numpy as np
import pytest
import torch
import mxnet as mx
import raf
from raf.testing import (
    get_testable_devices,
    randn,
    randn_torch,
    randint,
    check,
    run_vm_model,
    scatter_strided_slice_python,
)
import tvm.topi.testing as npx  # pylint: disable=no-name-in-module


class TestModel(raf.Model):
    def build(self, op, **kwargs):
        self.op = op
        self.attrs = kwargs

    @raf.model.trace
    def forward(self, *args):
        return self.op(*args, **self.attrs)


@pytest.mark.parametrize("device", get_testable_devices())
@pytest.mark.parametrize(
    "shape",
    [
        [(5, 4, 3), (1, 2)],
        [(6, 5), ()],
    ],
)
@pytest.mark.parametrize("axis", [0, 1, -1])
@pytest.mark.parametrize("mode", ["clip", "wrap"])
@pytest.mark.parametrize("dtype", ["float16", "float32"])
def test_take(shape, axis, device, mode, dtype):
    # Skip float16 tests on CPU since it may not be supported and not much performance benefit.
    if dtype == "float16" and device == "cpu":
        pytest.skip("float16 is not supported on CPU")

    size = reduce(operator.mul, shape[0], 1) if axis is None else shape[0][axis]
    size = size + 10
    m_x, n_x = randn(shape[0], device=device, dtype=dtype)
    m_x.requires_grad = True
    m_indices, n_indices = randint(shape[1], low=0, high=size, device=device)
    model = TestModel(raf._op.sym.take, axis=axis, mode=mode)
    m_y = model(m_x, m_indices)
    v_y = run_vm_model(model, device, [m_x, m_indices])
    n_y = np.take(n_x, n_indices, axis=axis, mode=mode)

    # check forward
    check(m_y, n_y)
    check(v_y, n_y)

    # take_dx does not support float16 due to accuracy.
    if dtype == "float16":
        pytest.skip("float16 is not supported")

    # check backward
    m_dy, n_dy = randn(n_y.shape, device=device, dtype=dtype)
    mx_x = mx.nd.array(n_x)
    mx_dy = mx.nd.array(n_dy)
    mx_x.attach_grad()
    mx_indices = mx.nd.array(n_indices if len(n_indices.shape) > 0 else [n_indices[()]])
    with mx.autograd.record():
        mx_y = mx.nd.take(mx_x, indices=mx_indices, axis=axis, mode=mode)
    if len(n_indices.shape) == 0:
        mx_dy = mx.nd.reshape(mx_dy, mx_y.shape)  # mx.nd.take does not support 0-dim indices
    mx_y.backward(mx_dy)
    m_y.backward(m_dy)
    check(m_x.grad, mx_x.grad)


@pytest.mark.parametrize("device", get_testable_devices())
@pytest.mark.parametrize("max_length", [3, 4, 5, 6])
@pytest.mark.parametrize("batch_size", [2, 3, 4])
@pytest.mark.parametrize("other_feature_dims", [[1, 2], [5, 6]])
@pytest.mark.parametrize("axis", [0, 1])
@pytest.mark.parametrize("dtype", ["float16", "float32"])
def test_sequence_mask(max_length, batch_size, other_feature_dims, axis, device, dtype):
    # Skip float16 tests on CPU since it may not be supported and not much performance benefit.
    if dtype == "float16" and device == "cpu":
        pytest.skip("float16 is not supported on CPU")

    model = TestModel(raf._op.sym.sequence_mask, axis=axis, mask_value=-10)
    x_shape = [max_length, batch_size] if axis == 0 else [batch_size, max_length]
    x_shape += other_feature_dims
    m_x, n_x = randn(x_shape, device=device, dtype=dtype)
    m_length, n_length = randint([batch_size], low=0, high=max_length, device=device)
    m_y = model(m_x, m_length)
    v_y = run_vm_model(model, device, [m_x, m_length])
    n_y = npx.sequence_mask(n_x, n_length, axis=axis, mask_value=-10)
    check(m_y, n_y)
    check(v_y, n_y)


@pytest.mark.parametrize("device", get_testable_devices())
@pytest.mark.parametrize(
    "shape",
    [
        [[1, 4, 1], [1, 2, 4, 1]],
    ],
)
@pytest.mark.parametrize("dtype", ["float16", "float32"])
def test_broadcast_to(shape, device, dtype):
    # Skip float16 tests on CPU since it may not be supported and not much performance benefit.
    if dtype == "float16" and device == "cpu":
        pytest.skip("float16 is not supported on CPU")

    model = TestModel(raf._op.sym.broadcast_to, shape=shape[1])
    m_x, n_x = randn(shape[0], device=device, dtype=dtype, requires_grad=True)
    m_y = model(m_x)
    v_y = run_vm_model(model, device, [m_x])
    n_y = np.broadcast_to(n_x, shape[1])
    check(m_y, n_y)
    check(v_y, n_y)

    # backward
    # since mxnet broadcast_to  does not support the broadcast between unequal ndim
    if len(shape[1]) == len(shape[0]):
        m_dy, n_dy = randn(n_y.shape, device=device, dtype=dtype)
        mx_x = mx.nd.array(n_x)
        mx_dy = mx.nd.array(n_dy)
        mx_x.attach_grad()
        with mx.autograd.record():
            mx_y = mx.nd.broadcast_to(mx_x, shape[1])
        mx_y.backward(mx_dy)
        m_y.backward(m_dy)
        check(m_x.grad, mx_x.grad)


# pylint: disable=unused-variable
@pytest.mark.parametrize("device", get_testable_devices())
@pytest.mark.parametrize("shape", [(1, 2, 4, 1)])
@pytest.mark.parametrize("axis", [0, 1, 2])
def test_repeat(shape, device, axis):
    m_x, t_x = randn_torch(shape, device=device, requires_grad=True)
    model = TestModel(raf._op.sym.repeat, repeats=2, axis=axis)
    # forward
    m_y = model(m_x)
    v_y = run_vm_model(model, device, [m_x])
    t_y = torch.repeat_interleave(t_x, 2, dim=axis)
    check(m_y, t_y)
    check(v_y, t_y)

    # backward
    y_shape = t_y.shape
    m_dy, n_dy = randn_torch(y_shape, device=device, requires_grad=True)
    m_y.backward(m_dy)
    t_y.backward(n_dy)
    check(m_x.grad, t_x.grad)


@pytest.mark.parametrize("device", get_testable_devices())
@pytest.mark.parametrize(
    "shape", [[(2, 2), (1, 0)], [(2, 2), None], [(4, 4, 4, 4), (1, 2, 3, 0)]]
)  # pylint: disable-msg=too-many-locals
def test_transpose(shape, device):
    axes = shape[1]
    model = TestModel(raf._op.sym.transpose, axes=axes)
    m_x, n_x = randn(shape[0], device=device)
    m_x.requires_grad = True
    m_y = model(m_x)
    v_y = run_vm_model(model, device, [m_x])
    n_y = np.transpose(n_x, shape[1])
    # check forward
    check(m_y, n_y)
    check(v_y, n_y)
    # check backward
    y_shape = n_y.shape
    m_dy, n_dy = randn(y_shape, device=device)
    if axes is not None:
        axes_inverse = list(axes).copy()
        for idx, i in enumerate(list(axes)):
            axes_inverse[i] = idx
        n_x_grad = np.transpose(n_dy, axes=tuple(axes_inverse))
    else:
        n_x_grad = np.transpose(n_dy)
    m_y.backward(m_dy)
    check(m_x.grad, n_x_grad)


@pytest.mark.parametrize("device", get_testable_devices())
@pytest.mark.parametrize("axis", [0, 1])
@pytest.mark.parametrize(
    "shape",
    [
        [(3, 5), (2, 4), (2, 4)],
    ],
)
def test_scatter(shape, axis, device):
    m_x, t_x = randn_torch(shape[0], device=device, requires_grad=True)
    # dtype would be tested on ty, here using int64 since torch.scatter as require so
    index_shape = list(shape[1])
    del index_shape[axis]
    dim_range = list(range(len(shape[1])))
    del dim_range[axis]
    random_index = np.random.choice(shape[0][axis], shape[1][axis], replace=False)
    chose_index = np.broadcast_to(random_index, tuple(index_shape + [shape[1][axis]]))
    chose_index = np.swapaxes(chose_index, axis, len(shape[1]) - 1)
    t_idx = torch.tensor(chose_index, device=device)
    m_idx = raf.array(chose_index, device=device)

    m_src, t_src = randn_torch(shape[2], device=device)
    model = TestModel(raf._op.sym.scatter, axis=axis)

    m_y = model(m_x, m_idx, m_src)
    v_y = run_vm_model(model, device, [m_x, m_idx, m_src])
    t_y = torch.scatter(t_x, axis, t_idx, t_src)

    # check forward
    check(m_y, t_y)
    check(v_y, t_y)

    # check backward
    y_shape = t_y.shape
    m_dy, t_dy = randn_torch(y_shape, device=device)
    t_y.backward(t_dy)
    m_y.backward(m_dy)
    check(m_x.grad, t_x.grad)


@pytest.mark.parametrize("device", get_testable_devices())
@pytest.mark.parametrize(
    "params",
    [
        ((3, 4, 3), [0, 0, 0], [4, -5, 4], [1, -1, 2]),
        ((3, 4, 3), [1, -1, 0], [2, -3, 3], [1, -1, 1]),
        ((7, 4, 3), [1], [3], [1]),
    ],
)
@pytest.mark.parametrize("dtype", ["float16", "float32"])
def test_scatter_strided_slice(device, params, dtype):
    # Skip float16 tests on CPU since it may not be supported and not much performance benefit.
    if dtype == "float16" and device == "cpu":
        pytest.skip("float16 is not supported on CPU")
    shape, begin, end, strides = params
    m_x, n_x = randn(shape, device=device, dtype=dtype)
    n_slice = npx.strided_slice_python(n_x, begin, end, strides)
    m_src, n_src = randn(n_slice.shape, device=device, dtype=dtype)

    model = TestModel(raf._op.sym.scatter_strided_slice, begin=begin, end=end, strides=strides)
    m_y = model(m_x, m_src)
    n_y = scatter_strided_slice_python(n_x, n_src, begin, end, strides)
    v_y = run_vm_model(model, device, [m_x, m_src])

    check(m_y, n_y)
    check(v_y, n_y)


@pytest.mark.parametrize(
    "shape",
    [
        (1, 2),
        (5, 2, 2),
    ],
)
@pytest.mark.parametrize(
    "axis",
    [
        (0, 2),
        (2, 1),
    ],
)
@pytest.mark.parametrize("dtype", ["float16", "float32"])
@pytest.mark.parametrize("device", get_testable_devices())
def test_swap_axis(shape, dtype, axis, device):  # pylint: disable=unused-argument
    # Skip float16 tests on CPU since it may not be supported and not much performance benefit.
    if dtype == "float16" and device == "cpu":
        pytest.skip("float16 is not supported on CPU")

    if max(axis) < len(shape):
        model = TestModel(raf._op.sym.swap_axis, axis1=axis[0], axis2=axis[1])
        m_x, n_x = randn(shape, device=device, dtype=dtype)
        m_x.requires_grad = True
        m_y = model(m_x)
        v_y = run_vm_model(model, device, [m_x])
        n_y = np.swapaxes(n_x, axis[0], axis[1])
        # check forward
        check(m_y, n_y)
        check(v_y, n_y)
        # check backward
        y_shape = n_y.shape
        m_dy, n_dy = randn(y_shape, device=device, dtype=dtype)
        n_x_grad = np.swapaxes(n_dy, axis[0], axis[1])
        m_y.backward(m_dy)
        check(m_x.grad, n_x_grad)


@pytest.mark.parametrize("device", get_testable_devices())
@pytest.mark.parametrize("shape", [[[1, 4, 1], [1, 4, 1]], [[4, 1, 1], [3, 4, 2, 2]]])
def test_broadcast_to_like(shape, device):
    model = TestModel(raf._op.sym.broadcast_to_like)
    m_x, n_x = randn(shape[0], device=device, requires_grad=True)
    m_broadcast_type, _ = randn(shape[1], device=device)
    m_y = model(m_x, m_broadcast_type)
    v_y = run_vm_model(model, device, [m_x, m_broadcast_type])
    n_y = np.broadcast_to(n_x, shape[1])
    check(m_y, n_y)
    check(v_y, n_y)
    # backward
    n_dy = np.ones(shape[1], dtype="float32")
    m_y.backward(raf.array(n_dy))
    check(m_x.grad, np.ones(shape[0], dtype="float32") * (n_dy.size / n_x.size))


@pytest.mark.parametrize("device", get_testable_devices())
@pytest.mark.parametrize("shape", [[[4, 5], [3, 4, 5]], [[4, 2, 2], [3, 4, 2, 2]]])
def test_collapse_sum_like(shape, device):
    model = TestModel(raf._op.sym.collapse_sum_like)
    m_x, n_x = randn(shape[1], device=device)
    m_like_type, _ = randn(shape[0], device=device)
    m_y = model(m_x, m_like_type)
    v_y = run_vm_model(model, device, [m_x, m_like_type])
    n_y = np.sum(n_x, 0)
    check(m_y, n_y)
    check(v_y, n_y)


@pytest.mark.parametrize("device", get_testable_devices())
@pytest.mark.parametrize("shape", [[[4, 5], [5, 2, 2]], [[4, 2, 2], [2, 8]]])
def test_reshape_like(shape, device):
    model = TestModel(raf._op.sym.reshape_like)
    m_x, n_x = randn(shape[1], device=device)
    m_like_type, _ = randn(shape[0], device=device)
    m_y = model(m_x, m_like_type)
    v_y = run_vm_model(model, device, [m_x, m_like_type])
    n_y = np.reshape(n_x, m_y.shape)
    check(m_y, n_y)
    check(v_y, n_y)


@pytest.mark.parametrize("device", get_testable_devices())
@pytest.mark.parametrize("shape", [[10, 20, 30]])
@pytest.mark.parametrize("axis", [0, 1])
@pytest.mark.parametrize(
    "indices_or_sections",
    [
        [2, 2],
        [(2,), (2, (2,))],
        [(2, 4), (4, (2, 2))],
    ],
)
def test_split(shape, axis, indices_or_sections, device):
    m_x, n_x = randn(shape, device=device)
    n_y = np.split(n_x, indices_or_sections[0], axis=axis)
    model = TestModel(raf._op.sym.split, indices_or_sections=indices_or_sections[0], axis=axis)
    m_y = model(m_x)
    v_y = run_vm_model(model, device, [m_x])
    # check forward
    assert len(m_y) == len(n_y)
    for m, n in zip(m_y, n_y):
        check(m, n)
    assert len(v_y) == len(n_y)
    for v, n in zip(v_y, n_y):
        check(v, n)
    # check backward
    t_indices_or_sections = indices_or_sections[1]
    if isinstance(t_indices_or_sections, (tuple, list)):
        size = shape[axis]
        r_section = size - t_indices_or_sections[0]
        t_indices_or_sections = t_indices_or_sections[1] + (r_section,)
    else:
        t_indices_or_sections = int(shape[axis] / t_indices_or_sections)
    m_x, t_x = randn_torch(shape, device=device, requires_grad=True)
    m_y = model(m_x)
    m_dy, t_dy = randn_torch(m_y[0].shape, device=device)
    t_y = torch.split(t_x, t_indices_or_sections, dim=axis)
    t_y[0].backward(t_dy)
    m_y[0].backward(m_dy)
    check(m_x.grad, t_x.grad)
    m_dy2, t_dy2 = randn_torch(m_y[1].shape, device=device)
    t_x2 = t_x.clone().detach()
    t_x2.requires_grad = True
    t_y2 = torch.split(t_x2, t_indices_or_sections, dim=axis)
    t_y2[1].backward(t_dy2)
    m_y[1].backward(m_dy2)
    check(m_x.grad, t_x2.grad)


@pytest.mark.parametrize("device", get_testable_devices())
@pytest.mark.parametrize(
    "inputs",
    [
        {"shape": (3, 3, 3), "seq_length": [1, 2, 3]},
        {"shape": (5, 5, 5), "seq_length": [1, 2, 3, 4, 5]},
    ],
)
@pytest.mark.parametrize("axes", [[0, 1]])
def test_reverse_sequence(inputs, axes, device):
    shape = inputs["shape"]
    m_seq_length = raf.array(inputs["seq_length"], dtype=int, device=device)
    mx_seq_length = mx.nd.array(inputs["seq_length"], dtype=int)
    seq_axis = axes[0]
    batch_axis = axes[1]
    m_x, n_x = randn(shape, dtype="float32", device=device)
    m_dy, n_dy = randn(shape, dtype="float32", device=device)
    mx_x = mx.nd.array(n_x)
    mx_dy = mx.nd.array(n_dy)
    mx_x.attach_grad()
    m_x.requires_grad = True
    model = TestModel(raf._op.sym.reverse_sequence, seq_axis=seq_axis, batch_axis=batch_axis)

    m_y = model(m_x, m_seq_length)
    v_y = run_vm_model(model, device, [m_x, m_seq_length])
    with mx.autograd.record():
        mx_y = mx.nd.SequenceReverse(mx_x, mx_seq_length, use_sequence_length=True)
        # check forward
        check(m_y, mx_y)
        check(v_y, mx_y)
        mx_y.backward(mx_dy)
    m_y.backward(m_dy)
    # check backward
    check(m_x.grad, mx_x.grad)


@pytest.mark.parametrize("device", get_testable_devices())
@pytest.mark.parametrize("shape", [[10, 10, 10], [6, 8, 9, 10]])
@pytest.mark.parametrize("axis", [0, 2])
def test_reverse(shape, axis, device):
    m_x, n_x = randn(shape, dtype="float32", device=device)
    m_dy, n_dy = randn(shape, dtype="float32", device=device)
    m_x.requires_grad = True
    model = TestModel(raf._op.sym.reverse, axis=axis)
    m_y = model(m_x)
    v_y = run_vm_model(model, device, [m_x])
    n_y = np.flip(n_x, axis=axis)
    # check forward
    check(m_y, n_y)
    check(v_y, n_y)
    # check backward
    m_y.backward(m_dy)
    n_grad = np.flip(n_dy, axis=axis)
    check(m_x.grad, n_grad)


@pytest.mark.parametrize("device", get_testable_devices())
@pytest.mark.parametrize(
    "params",
    [
        {"shapes": [[1, 4, 1], [2, 4, 1]], "axis": 0},
        {"shapes": [[2, 2, 2], [2, 3, 2], [2, 4, 2]], "axis": -2},
    ],
)
def test_concatenate(params, device):
    class Concatenate1(raf.Model):
        def build(self, axis):
            self._axis = axis

        @raf.model.trace
        def forward(self, a):
            return raf.concatenate([a], axis=self._axis)

    class Concatenate2(raf.Model):
        def build(self, axis):
            self._axis = axis

        @raf.model.trace
        def forward(self, a, b):
            return raf.concatenate([a, b], axis=self._axis)

    class Concatenate3(raf.Model):
        def build(self, axis):
            self._axis = axis

        @raf.model.trace
        def forward(self, a, b, c):
            return raf.concatenate([a, b, c], axis=self._axis)

    class Concatenate4(raf.Model):
        def build(self, axis):
            self._axis = axis

        @raf.model.trace
        def forward(self, a, b, c, d):
            return raf.concatenate([a, b, c, d], axis=self._axis)

    concat = [None, Concatenate1, Concatenate2, Concatenate3, Concatenate4]
    shapes, axis = params["shapes"], params["axis"]
    m_i, t_i = [], []
    for shape in shapes:
        m_x, t_x = randn_torch(shape, device=device, requires_grad=True)
        m_i.append(m_x)
        t_i.append(t_x)
    model = concat[len(m_i)](axis=axis)
    m_y = model(*m_i)
    v_y = run_vm_model(model, device, m_i)
    t_y = torch.cat(t_i, dim=axis)
    # check forward
    check(m_y, t_y)
    check(v_y, t_y)
    # check backward
    m_dy, t_dy = randn_torch(tuple(t_y.size()), device=device)
    m_y.backward(m_dy)
    t_y.backward(t_dy)
    for m_x, t_x in zip(m_i, t_i):
        check(m_x.grad, t_x.grad)


@pytest.mark.parametrize("device", get_testable_devices())
@pytest.mark.parametrize(
    "shapes",
    [
        [1, 5, 2],
        [6, 3],
    ],
)
def test_mesh_grid(shapes, device):
    class MeshGrid2(raf.Model):
        def build(self):
            pass

        @raf.model.trace
        def forward(self, a, b):
            return raf.mesh_grid([a, b])

    class MeshGrid3(raf.Model):
        def build(self):
            pass

        @raf.model.trace
        def forward(self, a, b, c):
            return raf.mesh_grid([a, b, c])

    class MeshGrid4(raf.Model):
        def build(self):
            pass

        @raf.model.trace
        def forward(self, a, b, c, d):
            return raf.mesh_grid([a, b, c, d])

    # one input is trivial case
    meshgrid = [None, None, MeshGrid2, MeshGrid3, MeshGrid4]
    m_i, t_i = [], []
    for shape in shapes:
        m_x, t_x = randn_torch([shape], device=device, requires_grad=True)
        m_i.append(m_x)
        t_i.append(t_x)

    model = meshgrid[len(m_i)]()
    m_y = model(*m_i)
    v_y = run_vm_model(model, device, m_i)
    t_y = torch.meshgrid(t_i)

    # check forward
    assert len(m_y) == len(t_y)
    for m, n in zip(m_y, t_y):
        check(m, n)
    assert len(v_y) == len(t_y)
    for v, n in zip(v_y, t_y):
        check(v, n)

    # backward
    m_dy, t_dy = randn_torch(m_y[0].shape, device=device)
    print(t_dy.shape)
    print(t_y[0].shape)
    t_y[0].backward(t_dy)
    m_y[0].backward(m_dy)
    check(m_i[0].grad, t_i[0].grad)


@pytest.mark.parametrize("device", get_testable_devices())
@pytest.mark.parametrize(
    "params",
    [
        {"shapes": [[1, 4, 1], [1, 4, 1]], "axis": 0},
        {"shapes": [[2, 2, 2], [2, 2, 2], [2, 2, 2]], "axis": -1},
    ],
)
def test_stack(params, device):
    class Stack1(raf.Model):
        def build(self, axis):
            self._axis = axis

        @raf.model.trace
        def forward(self, a):
            return raf.stack([a], axis=self._axis)

    class Stack2(raf.Model):
        def build(self, axis):
            self._axis = axis

        @raf.model.trace
        def forward(self, a, b):
            return raf.stack([a, b], axis=self._axis)

    class Stack3(raf.Model):
        def build(self, axis):
            self._axis = axis

        @raf.model.trace
        def forward(self, a, b, c):
            return raf.stack([a, b, c], axis=self._axis)

    class Stack4(raf.Model):
        def build(self, axis):
            self._axis = axis

        @raf.model.trace
        def forward(self, a, b, c, d):
            return raf.stack([a, b, c, d], axis=self._axis)

    stack = [None, Stack1, Stack2, Stack3, Stack4]
    shapes, axis = params["shapes"], params["axis"]
    m_i, n_i = [], []
    for shape in shapes:
        m_x, n_x = randn(shape, device=device)
        m_x.requires_grad = True
        m_i.append(m_x)
        n_i.append(n_x)
    model = stack[len(m_i)](axis=axis)
    # check forward
    m_y = model(*m_i)
    v_y = run_vm_model(model, device, m_i)
    n_y = np.stack(n_i, axis=axis)
    check(m_y, n_y)
    check(v_y, n_y)

    # check backward
    output_shape = list(shapes[0])
    axis = axis + len(shapes) + 1 if axis < 0 else axis
    output_shape.insert(axis, len(shapes))
    m_dy, n_dy = randn(output_shape, dtype="float32", device=device)
    m_y.backward(m_dy)
    n_dy_split = np.split(n_dy, indices_or_sections=len(shapes), axis=axis)
    n_dy_slices = list()
    for n_dy_slice in n_dy_split:
        n_dy_slices.append(np.squeeze(n_dy_slice, axis))
    for m_x, n_dy_slice in zip(m_i, n_dy_slices):
        check(m_x.grad, n_dy_slice)


@pytest.mark.parametrize("device", get_testable_devices())
@pytest.mark.parametrize("shape", [(1, 3), (1, 2, 3, 4)])
@pytest.mark.parametrize("a_min", [0.1, 0.3])
@pytest.mark.parametrize("a_max", [0.7, 0.8])
@pytest.mark.parametrize("dtype", ["float16", "float32"])
def test_clip(shape, a_min, a_max, device, dtype):
    # FIXME: this case failed at CUDA codegen: "only support even lane for half type"
    if shape == (1, 3) and device == "cuda" and dtype == "float16":
        return

    # Skip float16 tests on CPU since it may not be supported and not much performance benefit.
    if dtype == "float16" and device == "cpu":
        pytest.skip("float16 is not supported on CPU")

    m_x, n_x = randn(shape, dtype=dtype, device=device)
    m_dy, n_dy = randn(shape, dtype=dtype, device=device)
    m_x.requires_grad = True
    model = TestModel(raf._op.sym.clip, a_min=a_min, a_max=a_max)
    m_y = model(m_x)
    v_y = run_vm_model(model, device, [m_x])
    n_y = np.clip(n_x, a_min, a_max)
    # check forward
    check(m_y, n_y)
    check(v_y, n_y)
    # check backward
    m_y.backward(m_dy)
    n_s = np.where(n_x <= a_min, 0, 1)
    n_grad = n_s * n_dy
    n_s = np.where(n_x >= a_max, 0, 1)
    n_grad = n_s * n_grad
    check(m_x.grad, n_grad)


@pytest.mark.parametrize("device", get_testable_devices())
@pytest.mark.parametrize(
    "params",
    [
        {"orig_shape": (8, 8, 8, 8), "to_shape": (2, 2048)},
        {"orig_shape": (8, 1000), "to_shape": (2, 2, 2, 1000)},
    ],
)
def test_reshape(params, device):
    orig_shape, to_shape = params["orig_shape"], params["to_shape"]
    m_x, n_x = randn(orig_shape, device=device)
    m_dy, n_dy = randn(to_shape, device=device)
    m_x.requires_grad = True
    model = TestModel(raf._op.sym.reshape, shape=to_shape)
    m_y = model(m_x)
    v_y = run_vm_model(model, device, [m_x])
    n_y = np.reshape(n_x, to_shape)
    # check forward
    check(m_y, n_y)
    check(v_y, n_y)
    # check backward
    m_y.backward(m_dy)
    n_dy = np.reshape(n_dy, orig_shape)
    check(m_x.grad, n_dy)


@pytest.mark.parametrize("device", get_testable_devices())
@pytest.mark.parametrize("shape", [[1, 4, 5, 2], [9, 12, 18, 2, 1]])
@pytest.mark.parametrize("axis", [0, 1, 3])
@pytest.mark.parametrize("num_newaxis", [0, 2, 5])
def test_expand_dims(device, shape, axis, num_newaxis):
    m_x, n_x = randn(shape, device=device)
    m_x.requires_grad = True
    model = TestModel(raf._op.sym.expand_dims, axis=axis, num_newaxis=num_newaxis)
    m_y = model(m_x)
    v_y = run_vm_model(model, device, [m_x])
    # check forward
    n_y = n_x
    if num_newaxis == 0:
        pass
    elif num_newaxis == 1:
        n_y = np.expand_dims(n_y, axis=axis)
    else:
        for _ in range(num_newaxis):
            n_y = np.expand_dims(n_y, axis=axis)
    check(m_y, n_y)
    check(v_y, n_y)
    # check backward
    m_dy, n_dy = randn(m_y.shape, device=device)
    m_y.backward(m_dy)
    check(m_x.grad, np.reshape(n_dy, n_x.shape))


@pytest.mark.parametrize("device", get_testable_devices())
@pytest.mark.parametrize("shape", [(3, 4, 2), (2, 0)])
@pytest.mark.parametrize("itype", ["float16", "float32", "int32", "int64", "bool"])
@pytest.mark.parametrize("otype", ["float16", "float32", "int32", "int64", "bool"])
def test_cast(shape, device, itype, otype):
    # TODO(hgt312): The TVM JIT cast kernel in LLVM crashed for float16. See:
    # https://discuss.tvm.apache.org/t/cast-from-float64-to-float16-cause-segmentation-fault
    if (itype, otype, device) == ("float64", "float16", "cpu"):
        return

    # CUDA rounds up when casting to int, which does not match Numpy's behavior (round down).
    # See: https://github.com/apache/tvm/issues/3879
    if (
        device == "cuda"
        and "float16" in [itype, otype]
        and (itype.startswith("int") or otype.startswith("int"))
    ):
        pytest.skip(
            "CUDA rounds up when casting to int, "
            "which does not match Numpy's behavior (round down)"
        )

    m_x, n_x = randn(shape, device=device, dtype=itype)
    m_x.requires_grad = True

    # forward
    model = TestModel(raf._op.sym.cast, dtype=otype)
    m_y = model(m_x)
    v_y = run_vm_model(model, device, [m_x])
    n_y = n_x.astype(otype)
    check(m_y, n_y)
    check(v_y, n_y)

    # backward
    if (itype, otype, device) == ("float16", "float64", "cpu"):
        return
    m_dy, n_dy = randn(shape, device=device, dtype=otype)
    m_y.backward(m_dy)
    check(m_x.grad, n_dy.astype(itype))


@pytest.mark.parametrize("device", get_testable_devices())
@pytest.mark.parametrize("dshape", [[2, 2, 2], [2, 3]])
@pytest.mark.parametrize("axis", [0, 1])
@pytest.mark.parametrize("dtype", ["float16", "float32"])
def test_gather(dshape, axis, device, dtype):
    class Gather(raf.Model):
        def build(self, axis):
            self.axis = axis

        @raf.model.trace
        def forward(self, data, indices):
            return raf.gather(data, self.axis, indices)

    # Skip float16 tests on CPU since it may not be supported and not much performance benefit.
    if dtype == "float16" and device == "cpu":
        pytest.skip("float16 is not supported on CPU")

    # pylint: disable=no-self-use
    m_x, n_x = randn(dshape, device=device, dtype=dtype)
    m_x.requires_grad = True
    m_i, n_i = randint(dshape, high=dshape[axis], device=device)
    model = Gather(axis)
    # check forward
    m_y = model(m_x, m_i)
    v_y = run_vm_model(model, device, [m_x, m_i])
    torch_x = torch.from_numpy(n_x)
    torch_x.requires_grad = True
    m_dy, n_dy = randn(m_y.shape, device=device, dtype=dtype)
    torch_dy = torch.from_numpy(n_dy)
    torch_y = torch.gather(torch_x, axis, torch.from_numpy(n_i))
    torch_y.backward(torch_dy)
    m_y.backward(m_dy)
    check(m_y, torch_y.detach().numpy())
    check(v_y, torch_y.detach().numpy())
    # checkout backward
    check(torch_x.grad, m_x.grad)


@pytest.mark.parametrize("device", get_testable_devices())
@pytest.mark.parametrize("dshape", [[10, 11, 12], [10, 11, 12, 13]])
@pytest.mark.parametrize("ishape", [[3, 4, 2], [4, 5, 3]])
def test_gather_nd(dshape, ishape, device):
    m_x, n_x = randn(dshape, device=device, dtype="float32")
    m_i = randint(ishape, high=dshape[0 : ishape[-1]], device=device)[0]
    mx_x = mx.nd.array(n_x)
    m_x.requires_grad = True
    mx_x.attach_grad()
    idim = len(ishape)
    m_i = raf.transpose(m_i, axes=[idim - 1] + list(range(idim - 1)))
    mx_i = mx.nd.array(m_i.numpy())
    model = TestModel(raf._op.sym.gather_nd)
    # check forward
    m_y = model(m_x, m_i)
    v_y = run_vm_model(model, device, [m_x, m_i])
    m_dy, n_dy = randn(m_y.shape, device=device, dtype="float32")
    mx_dy = mx.nd.array(n_dy)
    with mx.autograd.record():
        mx_y = mx.nd.gather_nd(mx_x, mx_i)
        mx_y.backward(mx_dy)
    check(m_y, mx_y)
    check(v_y, mx_y)
    # check backward
    m_y.backward(m_dy)
    check(m_x.grad, mx_x.grad)


@pytest.mark.parametrize("device", get_testable_devices())
@pytest.mark.parametrize("shape", [(1, 3, 1)])
@pytest.mark.parametrize("axis", [0, 2, (0, 2), None])
def test_squeeze(shape, axis, device):
    m_x, n_x = randn(shape, device=device)
    m_x.requires_grad = True
    model = TestModel(raf._op.sym.squeeze, axis=axis)
    m_y = model(m_x)
    # TODO(@yzhliu): enable vm test after we have squeeze shape function
    # v_y = run_vm_model(model, device, [m_x])
    # check forward
    n_y = np.squeeze(n_x, axis)
    check(m_y, n_y)
    # check(v_y, n_y)
    # check backward
    newshape = np.shape(n_y)
    m_dy, n_dy = randn(newshape, device=device)
    m_y.backward(m_dy)
    n_dy = np.reshape(n_dy, shape)
    check(m_x.grad, n_dy)


@pytest.mark.parametrize("device", get_testable_devices())
@pytest.mark.parametrize("dtype", ["float32", "int64"])
@pytest.mark.parametrize("fill_value", [0, 2, 0.3])
@pytest.mark.parametrize("shape", [(1, 3, 1), (5, 5, 5, 5, 5, 5)])
def test_full(shape, dtype, fill_value, device):
    model = TestModel(
        raf._op.sym.full, shape=shape, dtype=dtype, fill_value=fill_value, device=device
    )
    m_y = model()
    # check forward
    n_y = np.full(fill_value=fill_value, shape=shape).astype(dtype)
    v_y = run_vm_model(model, device, [])
    check(m_y, n_y)
    check(v_y, n_y)


@pytest.mark.parametrize("device", get_testable_devices())
@pytest.mark.parametrize("dtype", ["float32", "int64"])
@pytest.mark.parametrize("fill_value", [0, 2, 0.3])
@pytest.mark.parametrize("shape", [(1, 3, 1), (1, 2, 3, 4, 5, 6, 7, 8, 9, 10)])
def test_full_like(shape, dtype, fill_value, device):
    model = TestModel(raf._op.sym.full_like, fill_value=fill_value)
    n_x = np.empty(shape, dtype=dtype)
    m_x = raf.array(n_x, device=device)
    m_y = model(m_x)
    # check forward
    n_y = np.full(fill_value=fill_value, shape=shape).astype(dtype)
    v_y = run_vm_model(model, device, [m_x])
    check(m_y, n_y)
    check(v_y, n_y)


@pytest.mark.parametrize("device", get_testable_devices())
@pytest.mark.parametrize(
    "params",
    [
        ((3, 4, 3), [0, 0, 0], [4, -5, 4], [1, -1, 2]),
        ((3, 4, 3), [1, 1, 0], [4, 4, 3], [2, 1, 1]),
        ((3, 4, 3), [1, -1, 0], [2, -3, 3], [1, -1, 1]),
    ],
)
@pytest.mark.parametrize("dtype", ["float16", "float32"])
def test_strided_slice(device, params, dtype):
    # FIXME: this case failed at CUDA codegen: "only support even lane for half type"
    if params == ((3, 4, 3), [0, 2, 0], [1, 3, 3], [1, 1, 1]) and dtype == "float16":
        pytest.skip("CUDA codegen does not support odd lanes for half type")

    # Skip float16 tests on CPU since it may not be supported and not much performance benefit.
    if dtype == "float16" and device == "cpu":
        pytest.skip("float16 is not supported on CPU")

    shape, begin, end, strides = params
    m_x, n_x = randn(shape, device=device, dtype=dtype)
    m_y = raf.strided_slice(m_x, begin, end, strides)
    t_y = npx.strided_slice_python(n_x, begin, end, strides)
    check(m_y, t_y)
    dx = raf.strided_slice_dx(m_y, shape, begin, end, strides)
    test_x = raf.strided_slice(dx, begin, end, strides)
    check(test_x, m_y)


@pytest.mark.parametrize("device", get_testable_devices())
@pytest.mark.parametrize("shape", [(1, 4, 1), (1, 2, 4, 1)])
@pytest.mark.parametrize("broadcast", [True, False])
def test_where(shape, device, broadcast):
    # pylint: disable=no-self-use, not-callable
    class WhereModel(raf.Model):
        def build(self):
            pass

        @raf.model.trace
        def forward(self, condition, x, y):
            return raf.where(condition, x, y)

    m_model = WhereModel()
    m_condition, n_condition = randint(shape, low=0, high=2, device=device, dtype="bool")
    t_condition = torch.tensor(n_condition, device=device)
    m_x, t_x = randn_torch(shape, device=device, requires_grad=True)
    if broadcast:
        m_y, t_y = randn_torch((), device=device, requires_grad=True)
    else:
        m_y, t_y = randn_torch(shape, device=device, requires_grad=True)
    m_res = m_model(m_condition, m_x, m_y)
    v_res = run_vm_model(m_model, device, [m_condition, m_x, m_y])
    check(m_res, v_res)

    t_res = torch.where(t_condition, t_x, t_y)
    check(m_res, t_res)

    m_dy, t_dy = randn_torch(m_res.shape, device=device)
    m_res.backward(m_dy)
    t_res.backward(t_dy)
    check(m_x.grad, t_x.grad)
    check(m_y.grad, t_y.grad)


@pytest.mark.parametrize("device", get_testable_devices())
@pytest.mark.parametrize("dtype", ["float32", "int64"])
@pytest.mark.parametrize("data", [[1, 10, 2], [1, 10, 1]])
def test_arange(data, device, dtype):
    start, stop, step = data
    m_start = raf.array(start, dtype=dtype, device=device)
    m_stop = raf.array(stop, dtype=dtype, device=device)
    m_step = raf.array(step, dtype=dtype, device=device)
    x = raf.arange(m_start, m_stop, m_step, dtype=dtype, device=device)
    n_x = np.arange(start, stop, step).astype(dtype)
    check(x, n_x)


@pytest.mark.parametrize(
    "data_shape, index_shapes",
    [
        ((10, 5), [(3, 4), (3, 1)]),
        ((10, 5), [(1, 4), (3, 1)]),
        ((10, 5, 4), [(1, 2, 3), (1, 2, 3)]),
    ],
)
@pytest.mark.parametrize("dtype", ["float16", "float32"])
def test_adv_index(data_shape, index_shapes, dtype):
    class Index(raf.Model):
        def build(self):
            pass

        @raf.model.trace
        def forward(self, x, index0, index1):
            return raf.adv_index([x, index0, index1])

    m_x, t_x = randn_torch(data_shape, requires_grad=True, dtype=dtype)
    t_indices = []
    m_indices = []
    model = Index()
    for i, index_shape in enumerate(index_shapes):
        limit = data_shape[i]
        index = np.random.uniform(0, limit - 1, size=index_shape).astype("int64")
        t_indices.append(torch.tensor(index))  # pylint: disable=not-callable
        m_indices.append(raf.array(index))

    t_out = t_x[tuple(t_indices)]
    m_out = model(m_x, m_indices[0], m_indices[1])
    check(m_out, t_out)
    m_dy, t_dy = randn_torch(m_out.shape, dtype=dtype)
    m_out.backward(m_dy)
    t_out.backward(t_dy)
    check(m_x.grad, t_x.grad)


@pytest.mark.parametrize("device", get_testable_devices())
@pytest.mark.parametrize(
    "shape",
    [
        (2, 2),
        (3, 4, 2, 2),
        (4,),
    ],
)
@pytest.mark.parametrize("dtype", ["float16", "float32"])
def test_argwhere(shape, device, dtype):
    class ArgWhereModel(raf.Model):
        def build(self):
            pass

        @raf.model.trace
        def forward(self, x):
            return raf.argwhere(x)

    # Skip float16 tests on CPU since it may not be supported and not much performance benefit.
    if dtype == "float16" and device == "cpu":
        pytest.skip("float16 is not supported on CPU")

    m_model = ArgWhereModel()
    m_x, t_x = randn_torch(shape, device=device, dtype=dtype)
    m_res = m_model(m_x)
    v_res = run_vm_model(m_model, device, [m_x])
    t_res = torch.stack(torch.where(t_x)).t()
    check(m_res, t_res)
    check(v_res, t_res)


@pytest.mark.parametrize("device", get_testable_devices())
@pytest.mark.parametrize("num_weight", [10])
@pytest.mark.parametrize("hiddend_state", [20])
@pytest.mark.parametrize("seq_length", [32])
@pytest.mark.parametrize("dtype", ["float16", "float32"])
def test_embedding(device, num_weight, hiddend_state, seq_length, dtype):
    # Skip float16 tests on CPU since it may not be supported and not much performance benefit.
    if dtype == "float16" and device == "cpu":
        pytest.skip("float16 is not supported on CPU")

    model = TestModel(raf._op.sym.embedding)
    ind, ind_n = randint((seq_length,), low=0, high=num_weight, device=device, dtype="int64")
    m_x, n_x = randn((num_weight, hiddend_state), device=device, dtype=dtype, requires_grad=True)
    m_y = model(m_x, ind)

    mx_x = mx.nd.array(n_x)
    mx_x.attach_grad()
    mx_indices = mx.nd.array(ind_n)
    with mx.autograd.record():
        mx_y = mx.nd.take(mx_x, indices=mx_indices, axis=0, mode="clip")
    check(m_y, mx_y)

    # embedding_dx in float16 have accuracy issues
    if dtype == "float16":
        pytest.skip("float16 has accuracy issues")

    m_dy, n_dy = randn(m_y.shape, device=device, dtype=dtype)
    mx_dy = mx.nd.array(n_dy)
    mx_y.backward(mx_dy)
    m_y.backward(m_dy)
    check(m_x.grad, mx_x.grad)


@pytest.mark.parametrize("device", get_testable_devices())
@pytest.mark.parametrize("shape", [(3, 5)])
@pytest.mark.parametrize("axis", [0, 1])
@pytest.mark.parametrize("dtype", ["float16", "float32"])
@pytest.mark.parametrize("exclusive", [False, True])
def test_cumsum(device, shape, axis, dtype, exclusive):
    # Skip float16 tests on CPU since it is not supported.
    if dtype == "float16" and device == "cpu":
        pytest.skip("float16 is not supported on CPU")

    class CumsumModel(raf.Model):
        def build(self):
            pass

        @raf.model.trace
        def forward(self, x):
            return raf.cumsum(x, axis, dtype, exclusive)

    m_model = CumsumModel()

    m_x, t_x = randn_torch(shape, device=device, dtype=dtype, requires_grad=True)
    m_res = m_model(m_x)
    v_res = run_vm_model(m_model, device, [m_x])
    check(v_res, m_res)

    t_res = torch.cumsum(t_x, axis, dtype=getattr(torch, dtype))

    m_dy, t_dy = randn_torch(m_res.shape, dtype=dtype, device=device)
    m_res.backward(m_dy)
    t_res.backward(t_dy)

    tol = 1e-5 if dtype == "float32" else 1e-2
    if exclusive:  # PyTorch does not support exclusive.
        check(m_res, t_res - t_x, rtol=tol, atol=tol)
        check(m_x.grad, t_x.grad - t_dy, rtol=tol, atol=tol)
    else:
        check(m_res, t_res, rtol=tol, atol=tol)
        check(m_x.grad, t_x.grad, rtol=tol, atol=tol)


@pytest.mark.parametrize("device", get_testable_devices())
@pytest.mark.parametrize("shape", [(3, 4, 2)])
@pytest.mark.parametrize("itype", ["float16", "float32", "int32", "int64", "bool"])
@pytest.mark.parametrize("otype", ["float16", "float32", "int32", "int64", "bool"])
def test_group_cast(shape, device, itype, otype):
    # TODO(hgt312): The TVM JIT cast kernel in LLVM crashed for float16. See:
    # https://discuss.tvm.apache.org/t/cast-from-float64-to-float16-cause-segmentation-fault
    if (itype, otype, device) == ("float64", "float16", "cpu"):
        pytest.skip("The TVM JIT cast kernel in LLVM crashed for float16.")

<<<<<<< HEAD
    class TestGroupModel(raf.Model):
=======
    class GroupModel(raf.Model):
>>>>>>> d6bc14d2
        def build(self):
            pass

        @raf.model.trace
        def forward(self, tensors):  # pylint: disable=no-self-use
            return raf.group_cast(tensors, otype)

<<<<<<< HEAD
    class TestCastModel(raf.Model):
=======
    class CastModel(raf.Model):
>>>>>>> d6bc14d2
        def build(self):
            pass

        @raf.model.trace
        def forward(self, in0, in1, in2):  # pylint: disable=no-self-use
            out0 = raf.cast(in0, otype)
            out1 = raf.cast(in1, otype)
            out2 = raf.cast(in2, otype)
            return out0, out1, out2

<<<<<<< HEAD
    group_m = TestGroupModel()
    cast_m = TestCastModel()
=======
    group_m = GroupModel()
    cast_m = CastModel()
>>>>>>> d6bc14d2
    m1, _ = randn(shape, device=device)
    m2, _ = randn(shape, device=device)
    m3, _ = randn(shape, device=device)

    group_out = run_vm_model(group_m, device, [[m1, m2, m3]])
    out = run_vm_model(cast_m, device, [m1, m2, m3])
    check(group_out[0], out[0])
    check(group_out[1], out[1])
    check(group_out[2], out[2])


if __name__ == "__main__":
    pytest.main([__file__])<|MERGE_RESOLUTION|>--- conflicted
+++ resolved
@@ -1119,11 +1119,7 @@
     if (itype, otype, device) == ("float64", "float16", "cpu"):
         pytest.skip("The TVM JIT cast kernel in LLVM crashed for float16.")
 
-<<<<<<< HEAD
-    class TestGroupModel(raf.Model):
-=======
     class GroupModel(raf.Model):
->>>>>>> d6bc14d2
         def build(self):
             pass
 
@@ -1131,11 +1127,7 @@
         def forward(self, tensors):  # pylint: disable=no-self-use
             return raf.group_cast(tensors, otype)
 
-<<<<<<< HEAD
-    class TestCastModel(raf.Model):
-=======
     class CastModel(raf.Model):
->>>>>>> d6bc14d2
         def build(self):
             pass
 
@@ -1146,13 +1138,8 @@
             out2 = raf.cast(in2, otype)
             return out0, out1, out2
 
-<<<<<<< HEAD
-    group_m = TestGroupModel()
-    cast_m = TestCastModel()
-=======
     group_m = GroupModel()
     cast_m = CastModel()
->>>>>>> d6bc14d2
     m1, _ = randn(shape, device=device)
     m2, _ = randn(shape, device=device)
     m3, _ = randn(shape, device=device)
