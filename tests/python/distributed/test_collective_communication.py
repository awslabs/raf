# Copyright Amazon.com, Inc. or its affiliates. All Rights Reserved.
# SPDX-License-Identifier: Apache-2.0

# pylint: disable=no-self-use,invalid-name, protected-access, too-many-locals, too-many-branches, redefined-outer-name
"""Test collective communication operators in a cluster with 2 GPUs.
As pytest do not support mpirun, thus we skip this test in pytest progress.
To test collective_communication, you should run:
`mpirun -np 2 python3 tests/python/distributed/test_collective_communication.py`
(in ci/tash_python_unittest.sh)
"""
import os
import sys
import pytest
import numpy as np

import raf
from raf import distributed as dist
from raf._core.ndarray import Symbol
from raf.testing import check, get_dist_comm_info, skip_dist_test, run_vm_model, run_model

SKIP_REASON = "Distribution is not enabled or #rank is not expected"


@pytest.mark.skipif(skip_dist_test(min_rank_num=2), reason=SKIP_REASON)
@pytest.mark.parametrize("dtype", ["float32", "float16"])
@pytest.mark.parametrize("computation", ["sum", "prod", "min", "max", "avg"])
def test_allreduce_with_tensor(dtype, computation):
    """Testing allreduce with a single tensor as input."""

    class TestModel(raf.Model):
        def build(self):
            pass

        @raf.model.trace
        def forward(self, x):
            x = raf.allreduce(x, computation=computation)
            return x

    if computation == "avg" and raf.build.with_nccl() < 21000:
        pytest.skip("avg is not supported in NCCL < 2.10")

    model = TestModel()
    total_rank, rank, local_rank = get_dist_comm_info(verbose=True)
    device = f"cuda({local_rank})"
    x = np.ones(shape=(4, 4), dtype=dtype) * (rank + 1)
    x = raf.array(x, device=device)
    if rank == 0:
        print(f"{rank} - X: ", x)
    model.to(device=device)
    y = model(x)
    vx = np.ones(shape=(4, 4), dtype="float32") * (rank + 1)
    vx = raf.array(vx, device=device)
    run_vm_model(model, device, [vx])
    check(y, vx)
    if rank == 0:
        ones = np.ones(shape=(4, 4), dtype=dtype)
        if computation == "sum":
            target_y = ones * sum(range(1, total_rank + 1))
        elif computation == "prod":
            target_y = ones * np.prod(range(1, total_rank + 1))
        elif computation == "min":
            target_y = ones * min(1, total_rank)
        elif computation == "max":
            target_y = ones * max(1, total_rank)
        elif computation == "avg":
            target_y = ones * sum(range(1, total_rank + 1))
            target_y = target_y / total_rank
        else:
            assert False, "Invalid computation"
        print(f"{rank} - Y: ", y)
        print(f"{rank} - T: ", target_y)
        check(y, target_y)


@pytest.mark.skipif(skip_dist_test(min_rank_num=2), reason=SKIP_REASON)
@pytest.mark.parametrize("computation", ["sum", "prod", "min", "max"])
def test_allreduce_with_tensor_list(computation):
    """Testing allreduce with a list of tensors as input."""

    class TestModel(raf.Model):
        def build(self):
            pass

        @raf.model.trace
        def forward(self, x1, x2):
            x = raf.allreduce([x1, x2], computation=computation)
            a = x[0]
            b = x[1]
            return raf.concatenate((a, b))

    if computation == "avg" and raf.build.with_nccl() < 21000:
        pytest.skip("avg is not supported in NCCL < 2.10")

    model = TestModel()
    total_rank, rank, local_rank = get_dist_comm_info(verbose=True)
    device = f"cuda({local_rank})"
    x1 = np.ones(shape=(4, 4), dtype="float32") * (rank + 1)
    x2 = np.ones(shape=(4, 4), dtype="float32") * (-rank - 1)
    x1 = raf.array(x1, device=device)
    x2 = raf.array(x2, device=device)
    if rank == 0:
        print(f"{rank} - X: ", [x1, x2])
    model.to(device=device)
    y = model(x1, x2)
    vx1 = np.ones(shape=(4, 4), dtype="float32") * (rank + 1)
    vx2 = np.ones(shape=(4, 4), dtype="float32") * (-rank - 1)
    vx1 = raf.array(vx1, device=device)
    vx2 = raf.array(vx2, device=device)
    run_vm_model(model, device, [vx1, vx2])
    y = run_model(model, [x1, x2], device)
    if rank == 0:
        ones = np.ones(shape=(4, 4), dtype="float32")
        if computation == "sum":
            target_y = np.concatenate(
                [ones * sum(range(1, total_rank + 1)), ones * -sum(range(1, total_rank + 1))]
            )
        elif computation == "prod":
            sign = 1 if total_rank % 2 == 0 else -1
            target_y = np.concatenate(
                [
                    ones * np.prod(range(1, total_rank + 1)),
                    ones * sign * np.prod(range(1, total_rank + 1)),
                ]
            )
        elif computation == "min":
            target_y = np.concatenate([ones, ones * -total_rank])
        elif computation == "max":
            target_y = np.concatenate([ones * total_rank, ones * -1])
        elif computation == "avg":
            target_y = np.concatenate(
                [ones * sum(range(1, total_rank + 1)), ones * -sum(range(1, total_rank + 1))]
            )
            target_y = target_y / total_rank
        else:
            assert False, "Invalid computation"
        print(f"{rank} - Y: ", y)
        print(f"{rank} - T: ", target_y)
        check(y, target_y)
        vy = np.concatenate([vx1.numpy(), vx2.numpy()])
        check(vy, target_y)


@pytest.mark.skipif(skip_dist_test(min_rank_num=4), reason=SKIP_REASON)
@pytest.mark.parametrize("dtype", ["float32", "float16"])
@pytest.mark.parametrize("rank_list", [[[0, 1], [2, 3]], [[1, 2, 3]]])
def test_allreduce_with_subcomm(dtype, rank_list):
    """Testing allreduce with a single tensor as input."""

    class TestModel(raf.Model):
        def build(self):
            pass

        @raf.model.trace
        def forward(self, x):
            x = raf.allreduce(x, "sum", rank_list)
            return x

    model = TestModel()
    _, rank, local_rank = get_dist_comm_info(verbose=True)
    device = f"cuda({local_rank})"
    x = np.ones(shape=(4, 4), dtype=dtype) * (rank + 1)
    x = raf.array(x, device=device)
    if rank == 0:
        print(f"{rank} - X: ", x)
    model.to(device=device)
    y = model(x)
    vx = np.ones(shape=(4, 4), dtype="float32") * (rank + 1)
    vx = raf.array(vx, device=device)
    run_model(model, [vx], device)
    check(y, vx)
    for group in rank_list:
        if rank in group:
            ones = np.ones(shape=(4, 4), dtype=dtype)
            target_y = ones * sum(np.array(group) + 1)
            if rank == 0:
                print(f"{rank} - Y: ", y)
                print(f"{rank} - T: ", target_y)
            check(y, target_y)


@pytest.mark.skipif(skip_dist_test(min_rank_num=2), reason=SKIP_REASON)
@pytest.mark.parametrize("axis", [0, 1])
def test_allgather(axis):
    class TestModel(raf.Model):
        def build(self):
            pass

        @raf.model.trace
        def forward(self, x):
            x = raf.allgather(x, axis=axis)
            return x

    model = TestModel()
    total_rank, rank, local_rank = get_dist_comm_info(verbose=True)
    device = f"cuda({local_rank})"
    x = np.ones(shape=(4, 4), dtype="float32") * (rank + 1)
    x = raf.array(x, device=device)
    if rank == 0:
        print(f"{rank} - X: ", x)
    model.to(device=device)
    y = run_model(model, [x], device)
    if rank == 0:
        target_y = np.concatenate([x.numpy() * (r + 1) for r in range(total_rank)], axis=axis)
        print(f"{rank} - Y: ", y)
        print(f"{rank} - T: ", target_y)
        check(y, target_y)


@pytest.mark.skipif(skip_dist_test(min_rank_num=2), reason=SKIP_REASON)
@pytest.mark.parametrize("axis", [0, 1])
def test_allgather_with_tensor_list(axis):
    """Testing allgather with a list of tensors as input."""

    class TestModel(raf.Model):
        def build(self):
            pass

        @raf.model.trace
        def forward(self, x1, x2):
            x = raf.allgather([x1, x2], axis=axis)
            return raf.concatenate(x)

    model = TestModel()
    total_rank, rank, local_rank = get_dist_comm_info(verbose=True)
    device = f"cuda({local_rank})"
    x1 = np.ones(shape=(4, 4), dtype="float32") * (rank + 1)
    x2 = np.ones(shape=(4, 4), dtype="float32") * (-rank - 1)
    x1 = raf.array(x1, device=device)
    x2 = raf.array(x2, device=device)
    if rank == 0:
        print(f"{rank} - X: ", [x1, x2])
    model.to(device=device)
    y = run_model(model, [x1, x2], device)
    if rank == 0:
        x1 = x1.numpy()
        x2 = x2.numpy()
        target_y1 = np.concatenate([x1 * (r + 1) for r in range(total_rank)], axis=axis)
        target_y2 = np.concatenate([x2 * (r + 1) for r in range(total_rank)], axis=axis)
        target_y = np.concatenate([target_y1, target_y2])
        print(f"{rank} - Y: ", y)
        print(f"{rank} - T: ", target_y)
        check(y, target_y)


@pytest.mark.skipif(skip_dist_test(min_rank_num=4), reason=SKIP_REASON)
@pytest.mark.parametrize("axis", [0, 1])
@pytest.mark.parametrize("rank_list", [[[0, 1], [2, 3]], [[1, 2, 3]]])
def test_allgather_with_subcomm(axis, rank_list):
    """Testing allgather with a list of tensors as input."""

    class TestModel(raf.Model):
        def build(self):
            pass

        @raf.model.trace
        def forward(self, x1, x2):
            x = raf.allgather([x1, x2], axis=axis, rank_list=rank_list)
            return raf.concatenate(x)

    model = TestModel()
    _, rank, local_rank = get_dist_comm_info(verbose=True)
    device = f"cuda({local_rank})"
    x1 = np.ones(shape=(4, 4), dtype="float32") * (rank + 1)
    x2 = np.ones(shape=(4, 4), dtype="float32") * (-rank - 1)
    x1 = raf.array(x1, device=device)
    x2 = raf.array(x2, device=device)
    if rank == 0:
        print(f"{rank} - X: ", [x1, x2])
    model.to(device=device)
    y = run_model(model, [x1, x2], device)
    for group in rank_list:
        if rank in group:
            x1 = np.ones(shape=(4, 4), dtype="float32")
            x2 = np.ones(shape=(4, 4), dtype="float32") * -1
            target_y1 = np.concatenate([x1 * (r + 1) for r in group], axis=axis)
            target_y2 = np.concatenate([x2 * (r + 1) for r in group], axis=axis)
            target_y = np.concatenate([target_y1, target_y2])
            print(f"{rank} - Y: ", y)
            print(f"{rank} - T: ", target_y)
            check(y, target_y)


@pytest.mark.skipif(skip_dist_test(min_rank_num=2, require_exact_rank=True), reason=SKIP_REASON)
@pytest.mark.parametrize("computation", ["sum", "prod", "min", "max"])
def test_reduce_scatter(computation):
    class TestModel(raf.Model):
        def build(self):
            pass

        @raf.model.trace
        def forward(self, x, y):
            z = Symbol.make_tuple([x, y])
            out = raf.reduce_scatter(z, computation=computation)
            return out

    if computation == "avg" and raf.build.with_nccl() < 21000:
        pytest.skip("avg is not supported in NCCL < 2.10")

    model = TestModel()
    total_rank, rank, local_rank = get_dist_comm_info(verbose=True)
    device = f"cuda({local_rank})"
    n_ones = np.ones(shape=(4, 4), dtype="float32")
    n_x = n_ones * (rank + 1)
    n_y = -n_ones * (rank + 1)
    m_x, m_y = raf.array(n_x, device=device), raf.array(n_y, device=device)
    model.to(device=device)
    m_out = run_model(model, [m_x, m_y], device)
    if rank == 0:
        if computation == "sum":
            n_out = n_ones * sum(range(1, total_rank + 1))
        elif computation == "prod":
            n_out = n_ones * np.prod(range(1, total_rank + 1))
        elif computation == "min":
            n_out = n_ones * min(1, total_rank)
        elif computation == "max":
            n_out = n_ones * max(1, total_rank)
        elif computation == "avg":
            n_out = n_ones * sum(range(1, total_rank + 1))
            n_out = n_out / total_rank
        else:
            assert False, "Invalid computation"
        check(m_out, n_out)
    elif rank == 1:
        if computation == "sum":
            n_out = -n_ones * sum(range(1, total_rank + 1))
        elif computation == "prod":
            n_out = n_ones * np.prod(range(1, total_rank + 1))
        elif computation == "min":
            n_out = -n_ones * max(1, total_rank)
        elif computation == "max":
            n_out = -n_ones * min(1, total_rank)
        elif computation == "avg":
            n_out = -n_ones * sum(range(1, total_rank + 1))
            n_out = n_out / total_rank
        check(m_out, n_out)


@pytest.mark.skipif(skip_dist_test(min_rank_num=4, require_exact_rank=True), reason=SKIP_REASON)
@pytest.mark.parametrize("computation", ["sum", "prod", "min", "max"])
@pytest.mark.parametrize("rank_list", [[[0, 1], [2, 3]]])
def test_reduce_scatter_with_rank_list(computation, rank_list):
    class TestModel(raf.Model):
        def build(self):
            pass

        @raf.model.trace
        def forward(self, x, y):
            z = Symbol.make_tuple([x, y])
            out = raf.reduce_scatter(z, computation=computation, rank_list=rank_list)
            return out

    if computation == "avg" and raf.build.with_nccl() < 21000:
        pytest.skip("avg is not supported in NCCL < 2.10")

    model = TestModel()
    total_rank, rank, local_rank = get_dist_comm_info(verbose=True)
    device = f"cuda({local_rank})"
    n_ones = np.ones(shape=(4, 4), dtype="float32")
    n_x = n_ones * (rank + 1)
    n_y = -n_ones * (rank + 1)
    m_x, m_y = raf.array(n_x, device=device), raf.array(n_y, device=device)
    model.to(device=device)
    m_out = run_model(model, [m_x, m_y], device)
    for group in rank_list:
        if rank in group:
            ones = np.ones(shape=(4, 4), dtype="float32")
            if computation == "sum":
                even_out = ones * sum(np.array(group) + 1)
                odd_out = -even_out
            elif computation == "prod":
                even_out = ones * np.prod([(temp_rank + 1) for temp_rank in np.array(group)])
                odd_out = even_out
            elif computation == "min":
                even_out = ones * min(np.array(group) + 1)
                odd_out = -ones * max(np.array(group) + 1)
            elif computation == "max":
                even_out = ones * max(np.array(group) + 1)
                odd_out = -ones * min(np.array(group) + 1)
            elif computation == "avg":
                even_out = ones * sum(np.array(group) + 1)
                even_out = even_out / total_rank
                odd_out = -even_out
            if rank % 2 == 0:
                check(m_out, even_out)
            else:
                check(m_out, odd_out)


@pytest.mark.skipif(skip_dist_test(min_rank_num=2, require_exact_rank=True), reason=SKIP_REASON)
def test_send_recv():
    shape = [2, 2]
    dtype = "float32"

    class TestModel_0(raf.Model):
        def build(self):
            pass

        @raf.model.trace
        def forward(self, x):
            t = raf.send(x, peer=1)
            y = raf.recv(peer=1, shape=shape, dtype=dtype, token=t)
            out = raf.add(x, y)
            return Symbol.make_tuple([out, t])

    class TestModel_1(raf.Model):
        def build(self):
            pass

        @raf.model.trace
        def forward(self, x):
            y = raf.recv(peer=0, shape=shape, dtype=dtype)
            t = raf.send(x, peer=0, token=y)
            out = raf.add(x, y)
            return Symbol.make_tuple([out, t])

    total_rank, rank, local_rank = get_dist_comm_info(verbose=True)
    assert total_rank == 2, "This test only runs with 2 ranks"

    device = f"cuda({local_rank})"
    model = TestModel_0() if rank == 0 else TestModel_1()
    n_ones = np.ones(shape=shape, dtype=dtype)
    n_x = n_ones * (rank + 1)
    m_x = raf.array(n_x, device=device)
    model.to(device=device)
    out1 = model(m_x)
    out2 = run_vm_model(model, device, [m_x])
    check(out1[0], out2[0])  # NOTE: out[1] is not set by NCCLSend currently
    n_out = n_ones * 3
    check(out1[0], n_out)


@pytest.mark.skipif(skip_dist_test(min_rank_num=2), reason=SKIP_REASON)
@pytest.mark.parametrize("computation", ["sum", "prod", "min", "max", "avg"])
def test_reduce(computation):
    """Testing reduce"""

    class TestModel(raf.Model):
        def build(self):
            pass

        @raf.model.trace
        def forward(self, x):
            x = raf.reduce(x, 0, computation=computation)
            return x

    if computation == "avg" and raf.build.with_nccl() < 21000:
        pytest.skip("avg is not supported in NCCL < 2.10")
    model = TestModel()
    total_rank, rank, local_rank = get_dist_comm_info(verbose=True)
    device = f"cuda({local_rank})"
    x = np.ones(shape=(4, 4), dtype="float32") * (rank + 1)
    x = raf.array(x, device=device)
    if rank == 0:
        print(f"{rank} - X: ", x)
    model.to(device=device)
    y = model(x)
    vx = np.ones(shape=(4, 4), dtype="float32") * (rank + 1)
    vx = raf.array(vx, device=device)
    vy = run_vm_model(model, device, [vx])
    if rank == 0:
        ones = np.ones(shape=(4, 4), dtype="float32")
        if computation == "sum":
            target_y = ones * sum(range(1, total_rank + 1))
        elif computation == "prod":
            target_y = ones * np.prod(range(1, total_rank + 1))
        elif computation == "min":
            target_y = ones
        elif computation == "max":
            target_y = ones * total_rank
        elif computation == "avg":
            target_y = ones * sum(range(1, total_rank + 1))
            target_y = target_y / total_rank
        else:
            assert False, "Invalid computation"
        print(f"{rank} - Y: ", y)
        print(f"{rank} - T: ", target_y)
        check(y, target_y)
        check(y, vy)


@pytest.mark.skipif(skip_dist_test(min_rank_num=2), reason=SKIP_REASON)
@pytest.mark.parametrize("computation", ["sum", "prod", "min", "max", "avg"])
def test_reduce_list(computation):
    """Testing reduce with list of tensor"""

    class TestModel(raf.Model):
        def build(self):
            pass

        @raf.model.trace
        def forward(self, x1, x2):
            x = raf.reduce([x1, x2], 0, computation=computation)
            a = x[0]
            b = x[1]
            return raf.concatenate((a, b))

    if computation == "avg" and raf.build.with_nccl() < 21000:
        pytest.skip("avg is not supported in NCCL < 2.10")
    model = TestModel()
    total_rank, rank, local_rank = get_dist_comm_info(verbose=True)
    device = f"cuda({local_rank})"
    x1 = np.ones(shape=(4, 4), dtype="float32") * (rank + 1)
    x2 = np.ones(shape=(4, 4), dtype="float32") * (-rank - 1)
    x1 = raf.array(x1, device=device)
    x2 = raf.array(x2, device=device)
    vx1 = np.ones(shape=(4, 4), dtype="float32") * (rank + 1)
    vx2 = np.ones(shape=(4, 4), dtype="float32") * (-rank - 1)
    vx1 = raf.array(vx1, device=device)
    vx2 = raf.array(vx2, device=device)
    run_vm_model(model, device, [vx1, vx2])
    if rank == 0:
        print(f"{rank} - X: ", [x1, x2])
    model.to(device=device)
    y = run_model(model, [x1, x2], device)
    if rank == 0:
        ones = np.ones(shape=(4, 4), dtype="float32")
        if computation == "sum":
            target_y = np.concatenate(
                [ones * sum(range(1, total_rank + 1)), ones * -sum(range(1, total_rank + 1))]
            )
        elif computation == "prod":
            sign = 1 if total_rank % 2 == 0 else -1
            target_y = np.concatenate(
                [
                    ones * np.prod(range(1, total_rank + 1)),
                    ones * sign * np.prod(range(1, total_rank + 1)),
                ]
            )
        elif computation == "min":
            target_y = np.concatenate([ones, ones * -total_rank])
        elif computation == "max":
            target_y = np.concatenate([ones * total_rank, ones * -1])
        elif computation == "avg":
            target_y = np.concatenate(
                [ones * sum(range(1, total_rank + 1)), ones * -sum(range(1, total_rank + 1))]
            )
            target_y = target_y / total_rank
        else:
            assert False, "Invalid computation"
        print(f"{rank} - Y: ", y)
        print(f"{rank} - T: ", target_y)
        check(y, target_y)
        vy = np.concatenate([vx1.numpy(), vx2.numpy()])
        check(vy, target_y)


@pytest.mark.skipif(skip_dist_test(min_rank_num=2), reason=SKIP_REASON)
def test_broadcast():
    """Testing broadcast with a list of tensors."""

    # pylint: disable=attribute-defined-outside-init
    class TestModel(raf.Model):
        def build(self, root):
            self.root = root

        @raf.model.trace
        def forward(self, x):
            res = raf.broadcast(x, self.root)
            return res

    model = TestModel(root=0)
    _, rank, local_rank = get_dist_comm_info(verbose=True)
    device = f"cuda({local_rank})"
    x = np.ones(shape=(4, 4), dtype="float32") * (rank + 1)
    x = raf.array(x, device=device)
    print(f"{rank} - X: ", x)
    model.to(device=device)
    y = run_model(model, [x], device)

    target_y = np.ones(shape=(4, 4), dtype="float32")  # rank 0's data
    print(f"{rank} - Y: ", y)
    print(f"{rank} - T: ", target_y)
    check(y, target_y)


@pytest.mark.skipif(skip_dist_test(min_rank_num=2), reason=SKIP_REASON)
@pytest.mark.parametrize("axis", [0])
def test_group_allgather(axis):
    """Testing allgather with a list of tensors as input."""

    class TestModel(raf.Model):
        def build(self):
            pass

        @raf.model.trace
        def forward(self, x1, x2, y1, y2):
            out = raf.group_allgather([x1, x2], axis, [y1, y2])
            return out[0], out[1]

    model = TestModel()
    total_rank, rank, local_rank = get_dist_comm_info(verbose=True)
    device = f"cuda({local_rank})"
    x1 = np.ones(shape=(4, 4), dtype="float32") * (rank + 1)
    x2 = np.ones(shape=(4, 4), dtype="float32") * (-rank - 1)
    x1 = raf.array(x1, device=device)
    x2 = raf.array(x2, device=device)
    y1 = np.ones(shape=(8, 4), dtype="float32")
    y2 = np.ones(shape=(8, 4), dtype="float32")
    y1 = raf.array(y1, device=device)
    y2 = raf.array(y2, device=device)

    model.to(device=device)
    run_model(model, [x1, x2, y1, y2], device)

    if rank == 0:
        x1 = x1.numpy()
        x2 = x2.numpy()
        target_y1 = np.concatenate([x1 * (r + 1) for r in range(total_rank)], axis=axis)
        target_y2 = np.concatenate([x2 * (r + 1) for r in range(total_rank)], axis=axis)
        check(y1, target_y1)
        check(y2, target_y2)


@pytest.mark.skipif(skip_dist_test(min_rank_num=2), reason=SKIP_REASON)
@pytest.mark.parametrize("computation", ["sum", "prod", "min", "max"])
def test_group_reduce_scatter(computation):
    class TestModel(raf.Model):
        def build(self):
            pass

        @raf.model.trace
        def forward(self, x, y):
            out = raf.group_reduce_scatter([x, y], computation)
            return out

    if computation == "avg" and raf.build.with_nccl() < 21000:
        pytest.skip("avg is not supported in NCCL < 2.10")

    model = TestModel()
    total_rank, rank, local_rank = get_dist_comm_info(verbose=True)
    device = f"cuda({local_rank})"
    n_ones = np.ones(shape=(4, 4), dtype="float32")
    n_x = n_ones * (rank + 1)
    n_y = -n_ones * (rank + 1)
    m_x, m_y = raf.array(n_x, device=device), raf.array(n_y, device=device)
    model.to(device=device)
    m_out = run_model(model, [m_x, m_y], device)
    if rank == 0:
        n_ones = np.ones(shape=(2, 4), dtype="float32")
        if computation == "sum":
            n_out = n_ones * sum(range(1, total_rank + 1))
        elif computation == "prod":
            n_out = n_ones * np.prod(range(1, total_rank + 1))
        elif computation == "min":
            n_out = n_ones * min(1, total_rank)
        elif computation == "max":
            n_out = n_ones * max(1, total_rank)
        elif computation == "avg":
            n_out = n_ones * sum(range(1, total_rank + 1))
            n_out = n_out / total_rank
        else:
            assert False, "Invalid computation"
        check(m_out[0], n_out)


@pytest.mark.skipif(skip_dist_test(min_rank_num=2), reason=SKIP_REASON)
<<<<<<< HEAD
@pytest.mark.parametrize("dtype", ["float32", "float16"])
def test_alltoall_with_tensor(dtype):
    """Testing alltoall with a single tensor as input."""

=======
@pytest.mark.parametrize("computation", ["sum", "prod", "min", "max"])
def test_reduce_scatter_single_tensor(computation):
>>>>>>> eac1e1ee
    class TestModel(raf.Model):
        def build(self):
            pass

        @raf.model.trace
        def forward(self, x):
<<<<<<< HEAD
            x = raf.alltoall(x)
            return x

    if raf.build.with_nccl() < 20700:
        pytest.skip("alltoall is not supported in NCCL < 2.7")

    model = TestModel()
    total_rank, rank, local_rank = get_dist_comm_info(verbose=True)
    device = f"cuda({local_rank})"
    # each src rank s sends a tensor with shape (2,4) and
    # value (s * total_rank + d) to dst rank d
    x_slices = []
    for d in range(total_rank):
        x_slices.append(np.ones(shape=(2, 4), dtype=dtype) * (rank * total_rank + d))
    x_np = np.concatenate(x_slices, axis=0)
    x = raf.array(x_np, device=device)
    model.to(device=device)
    y = model(x)
    if rank == 0:
        print(f"{rank} - X: ", x)

    vx = raf.array(x_np, device=device)
    vy = run_vm_model(model, device, [vx])
    check(y, vy)

    target_y_slices = []
    for s in range(total_rank):
        target_y_slices.append(np.ones(shape=(2, 4), dtype=dtype) * (s * total_rank + rank))
    target_y = np.concatenate(target_y_slices, axis=0)
    if rank == 0:
        print(f"{rank} - Y: ", y)
        print(f"{rank} - T: ", target_y)
    check(y, target_y)


@pytest.mark.skipif(skip_dist_test(min_rank_num=2), reason=SKIP_REASON)
@pytest.mark.parametrize("dtype", ["float32", "float16"])
def test_alltoall_with_tensor_list(dtype):
    """Testing alltoall with a list of tensors as input."""

    class TestModel(raf.Model):
        def build(self):
            pass

        @raf.model.trace
        def forward(self, x1, x2):
            x = raf.alltoall([x1, x2])
            return x

    if raf.build.with_nccl() < 20700:
        pytest.skip("alltoall is not supported in NCCL < 2.7")
=======
            z = Symbol.make_tuple([x])
            out = raf.reduce_scatter(z, computation=computation)
            return out

    if computation == "avg" and raf.build.with_nccl() < 21000:
        pytest.skip("avg is not supported in NCCL < 2.10")
>>>>>>> eac1e1ee

    model = TestModel()
    total_rank, rank, local_rank = get_dist_comm_info(verbose=True)
    device = f"cuda({local_rank})"
<<<<<<< HEAD
    # each src rank s sends two tensors to dst rank d:
    #   1. x1: with shape (2,4) and value (s * total_rank + d)
    #   2. x2: with shape (4,4) and value (total_rank^2 + s * total_rank + d)
    x1_slices = []
    x2_slices = []
    for d in range(total_rank):
        x1_slices.append(np.ones(shape=(2, 4), dtype=dtype) * (rank * total_rank + d))
        x2_slices.append(
            np.ones(shape=(4, 4), dtype=dtype) * (total_rank ** 2 + rank * total_rank + d)
        )
    x1_np = np.concatenate(x1_slices, axis=0)
    x2_np = np.concatenate(x2_slices, axis=0)
    x1 = raf.array(x1_np, device=device)
    x2 = raf.array(x2_np, device=device)
    model.to(device=device)
    y1, y2 = model(x1, x2)
    if rank == 0:
        print(f"{rank} - X1: ", x1)
        print(f"{rank} - X2: ", x2)

    vx1 = raf.array(x1_np, device=device)
    vx2 = raf.array(x2_np, device=device)
    vy1, vy2 = run_vm_model(model, device, [vx1, vx2])
    check(y1, vy1)
    check(y2, vy2)

    target_y1_slices = []
    target_y2_slices = []
    for s in range(total_rank):
        target_y1_slices.append(np.ones(shape=(2, 4), dtype=dtype) * (s * total_rank + rank))
        target_y2_slices.append(
            np.ones(shape=(4, 4), dtype=dtype) * (total_rank ** 2 + s * total_rank + rank)
        )
    target_y1 = np.concatenate(target_y1_slices, axis=0)
    target_y2 = np.concatenate(target_y2_slices, axis=0)
    if rank == 0:
        print(f"{rank} - Y1: ", y1)
        print(f"{rank} - Y2: ", y2)
        print(f"{rank} - T1: ", target_y1)
        print(f"{rank} - T2: ", target_y2)
    check(y1, target_y1)
    check(y2, target_y2)
=======
    n_ones = np.ones(shape=(4, 4), dtype="float32")
    n_x = n_ones * rank
    m_x = raf.array(n_x, device=device)
    model.to(device=device)
    m_out = run_model(model, [m_x], device)
    out_shape = (2, 4)
    if computation == "sum":
        n_out = np.ones(out_shape, dtype="float32")
    elif computation == "prod":
        n_out = np.zeros(out_shape, dtype="float32")
    elif computation == "min":
        n_out = np.zeros(out_shape, dtype="float32")
    elif computation == "max":
        n_out = np.ones(out_shape, dtype="float32")
    elif computation == "avg":
        n_out = np.ones(out_shape, dtype="float32")
        n_out = n_out / total_rank
    else:
        assert False, "Invalid computation"
    check(m_out, n_out)
>>>>>>> eac1e1ee


if __name__ == "__main__":
    if os.environ.get("RAF_FILE_STORE_PATH", None):
        dist.set_default_communicator("void")
        comm = dist.get_communicator()
        size = int(
            os.environ.get("OMPI_COMM_WORLD_SIZE", None) or os.environ.get("MPIRUN_NPROCS", None)
        )
        rank = int(
            os.environ.get("OMPI_COMM_WORLD_RANK", None) or os.environ.get("MPIRUN_RANK", None)
        )
        comm.size = size
        comm.rank = rank
        comm.local_size = size
        comm.local_rank = rank
    exit_code = pytest.main([__file__])
    dist.RemoveCommunicator()
    sys.exit(exit_code)<|MERGE_RESOLUTION|>--- conflicted
+++ resolved
@@ -654,129 +654,24 @@
 
 
 @pytest.mark.skipif(skip_dist_test(min_rank_num=2), reason=SKIP_REASON)
-<<<<<<< HEAD
-@pytest.mark.parametrize("dtype", ["float32", "float16"])
-def test_alltoall_with_tensor(dtype):
-    """Testing alltoall with a single tensor as input."""
-
-=======
 @pytest.mark.parametrize("computation", ["sum", "prod", "min", "max"])
 def test_reduce_scatter_single_tensor(computation):
->>>>>>> eac1e1ee
     class TestModel(raf.Model):
         def build(self):
             pass
 
         @raf.model.trace
         def forward(self, x):
-<<<<<<< HEAD
-            x = raf.alltoall(x)
-            return x
-
-    if raf.build.with_nccl() < 20700:
-        pytest.skip("alltoall is not supported in NCCL < 2.7")
-
-    model = TestModel()
-    total_rank, rank, local_rank = get_dist_comm_info(verbose=True)
-    device = f"cuda({local_rank})"
-    # each src rank s sends a tensor with shape (2,4) and
-    # value (s * total_rank + d) to dst rank d
-    x_slices = []
-    for d in range(total_rank):
-        x_slices.append(np.ones(shape=(2, 4), dtype=dtype) * (rank * total_rank + d))
-    x_np = np.concatenate(x_slices, axis=0)
-    x = raf.array(x_np, device=device)
-    model.to(device=device)
-    y = model(x)
-    if rank == 0:
-        print(f"{rank} - X: ", x)
-
-    vx = raf.array(x_np, device=device)
-    vy = run_vm_model(model, device, [vx])
-    check(y, vy)
-
-    target_y_slices = []
-    for s in range(total_rank):
-        target_y_slices.append(np.ones(shape=(2, 4), dtype=dtype) * (s * total_rank + rank))
-    target_y = np.concatenate(target_y_slices, axis=0)
-    if rank == 0:
-        print(f"{rank} - Y: ", y)
-        print(f"{rank} - T: ", target_y)
-    check(y, target_y)
-
-
-@pytest.mark.skipif(skip_dist_test(min_rank_num=2), reason=SKIP_REASON)
-@pytest.mark.parametrize("dtype", ["float32", "float16"])
-def test_alltoall_with_tensor_list(dtype):
-    """Testing alltoall with a list of tensors as input."""
-
-    class TestModel(raf.Model):
-        def build(self):
-            pass
-
-        @raf.model.trace
-        def forward(self, x1, x2):
-            x = raf.alltoall([x1, x2])
-            return x
-
-    if raf.build.with_nccl() < 20700:
-        pytest.skip("alltoall is not supported in NCCL < 2.7")
-=======
             z = Symbol.make_tuple([x])
             out = raf.reduce_scatter(z, computation=computation)
             return out
 
     if computation == "avg" and raf.build.with_nccl() < 21000:
         pytest.skip("avg is not supported in NCCL < 2.10")
->>>>>>> eac1e1ee
-
-    model = TestModel()
-    total_rank, rank, local_rank = get_dist_comm_info(verbose=True)
-    device = f"cuda({local_rank})"
-<<<<<<< HEAD
-    # each src rank s sends two tensors to dst rank d:
-    #   1. x1: with shape (2,4) and value (s * total_rank + d)
-    #   2. x2: with shape (4,4) and value (total_rank^2 + s * total_rank + d)
-    x1_slices = []
-    x2_slices = []
-    for d in range(total_rank):
-        x1_slices.append(np.ones(shape=(2, 4), dtype=dtype) * (rank * total_rank + d))
-        x2_slices.append(
-            np.ones(shape=(4, 4), dtype=dtype) * (total_rank ** 2 + rank * total_rank + d)
-        )
-    x1_np = np.concatenate(x1_slices, axis=0)
-    x2_np = np.concatenate(x2_slices, axis=0)
-    x1 = raf.array(x1_np, device=device)
-    x2 = raf.array(x2_np, device=device)
-    model.to(device=device)
-    y1, y2 = model(x1, x2)
-    if rank == 0:
-        print(f"{rank} - X1: ", x1)
-        print(f"{rank} - X2: ", x2)
-
-    vx1 = raf.array(x1_np, device=device)
-    vx2 = raf.array(x2_np, device=device)
-    vy1, vy2 = run_vm_model(model, device, [vx1, vx2])
-    check(y1, vy1)
-    check(y2, vy2)
-
-    target_y1_slices = []
-    target_y2_slices = []
-    for s in range(total_rank):
-        target_y1_slices.append(np.ones(shape=(2, 4), dtype=dtype) * (s * total_rank + rank))
-        target_y2_slices.append(
-            np.ones(shape=(4, 4), dtype=dtype) * (total_rank ** 2 + s * total_rank + rank)
-        )
-    target_y1 = np.concatenate(target_y1_slices, axis=0)
-    target_y2 = np.concatenate(target_y2_slices, axis=0)
-    if rank == 0:
-        print(f"{rank} - Y1: ", y1)
-        print(f"{rank} - Y2: ", y2)
-        print(f"{rank} - T1: ", target_y1)
-        print(f"{rank} - T2: ", target_y2)
-    check(y1, target_y1)
-    check(y2, target_y2)
-=======
+
+    model = TestModel()
+    total_rank, rank, local_rank = get_dist_comm_info(verbose=True)
+    device = f"cuda({local_rank})"
     n_ones = np.ones(shape=(4, 4), dtype="float32")
     n_x = n_ones * rank
     m_x = raf.array(n_x, device=device)
@@ -797,7 +692,116 @@
     else:
         assert False, "Invalid computation"
     check(m_out, n_out)
->>>>>>> eac1e1ee
+
+
+@pytest.mark.skipif(skip_dist_test(min_rank_num=2), reason=SKIP_REASON)
+@pytest.mark.parametrize("dtype", ["float32", "float16"])
+def test_alltoall_with_tensor(dtype):
+    """Testing alltoall with a single tensor as input."""
+
+    class TestModel(raf.Model):
+        def build(self):
+            pass
+
+        @raf.model.trace
+        def forward(self, x):
+            x = raf.alltoall(x)
+            return x
+
+    if raf.build.with_nccl() < 20700:
+        pytest.skip("alltoall is not supported in NCCL < 2.7")
+
+    model = TestModel()
+    total_rank, rank, local_rank = get_dist_comm_info(verbose=True)
+    device = f"cuda({local_rank})"
+    # each src rank s sends a tensor with shape (2,4) and
+    # value (s * total_rank + d) to dst rank d
+    x_slices = []
+    for d in range(total_rank):
+        x_slices.append(np.ones(shape=(2, 4), dtype=dtype) * (rank * total_rank + d))
+    x_np = np.concatenate(x_slices, axis=0)
+    x = raf.array(x_np, device=device)
+    model.to(device=device)
+    y = model(x)
+    if rank == 0:
+        print(f"{rank} - X: ", x)
+
+    vx = raf.array(x_np, device=device)
+    vy = run_vm_model(model, device, [vx])
+    check(y, vy)
+
+    target_y_slices = []
+    for s in range(total_rank):
+        target_y_slices.append(np.ones(shape=(2, 4), dtype=dtype) * (s * total_rank + rank))
+    target_y = np.concatenate(target_y_slices, axis=0)
+    if rank == 0:
+        print(f"{rank} - Y: ", y)
+        print(f"{rank} - T: ", target_y)
+    check(y, target_y)
+
+
+@pytest.mark.skipif(skip_dist_test(min_rank_num=2), reason=SKIP_REASON)
+@pytest.mark.parametrize("dtype", ["float32", "float16"])
+def test_alltoall_with_tensor_list(dtype):
+    """Testing alltoall with a list of tensors as input."""
+
+    class TestModel(raf.Model):
+        def build(self):
+            pass
+
+        @raf.model.trace
+        def forward(self, x1, x2):
+            x = raf.alltoall([x1, x2])
+            return x
+
+    if raf.build.with_nccl() < 20700:
+        pytest.skip("alltoall is not supported in NCCL < 2.7")
+
+    model = TestModel()
+    total_rank, rank, local_rank = get_dist_comm_info(verbose=True)
+    device = f"cuda({local_rank})"
+    # each src rank s sends two tensors to dst rank d:
+    #   1. x1: with shape (2,4) and value (s * total_rank + d)
+    #   2. x2: with shape (4,4) and value (total_rank^2 + s * total_rank + d)
+    x1_slices = []
+    x2_slices = []
+    for d in range(total_rank):
+        x1_slices.append(np.ones(shape=(2, 4), dtype=dtype) * (rank * total_rank + d))
+        x2_slices.append(
+            np.ones(shape=(4, 4), dtype=dtype) * (total_rank ** 2 + rank * total_rank + d)
+        )
+    x1_np = np.concatenate(x1_slices, axis=0)
+    x2_np = np.concatenate(x2_slices, axis=0)
+    x1 = raf.array(x1_np, device=device)
+    x2 = raf.array(x2_np, device=device)
+    model.to(device=device)
+    y1, y2 = model(x1, x2)
+    if rank == 0:
+        print(f"{rank} - X1: ", x1)
+        print(f"{rank} - X2: ", x2)
+
+    vx1 = raf.array(x1_np, device=device)
+    vx2 = raf.array(x2_np, device=device)
+    vy1, vy2 = run_vm_model(model, device, [vx1, vx2])
+    check(y1, vy1)
+    check(y2, vy2)
+
+    target_y1_slices = []
+    target_y2_slices = []
+    for s in range(total_rank):
+        target_y1_slices.append(np.ones(shape=(2, 4), dtype=dtype) * (s * total_rank + rank))
+        target_y2_slices.append(
+            np.ones(shape=(4, 4), dtype=dtype) * (total_rank ** 2 + s * total_rank + rank)
+        )
+    target_y1 = np.concatenate(target_y1_slices, axis=0)
+    target_y2 = np.concatenate(target_y2_slices, axis=0)
+    if rank == 0:
+        print(f"{rank} - Y1: ", y1)
+        print(f"{rank} - Y2: ", y2)
+        print(f"{rank} - T1: ", target_y1)
+        print(f"{rank} - T2: ", target_y2)
+    check(y1, target_y1)
+    check(y2, target_y2)
 
 
 if __name__ == "__main__":
