--- conflicted
+++ resolved
@@ -47,7 +47,6 @@
                 let %set_stream_comp = raf.op.set_stream(int64(0), int64(1));
                 let %a1 = raf.op.atan(%x);
                 let %a2 = (%a1,);
-<<<<<<< HEAD
                 let %add_event_comp = mnm.op.add_event(int64(1), int64(1));
                 let %set_stream_comp1 = mnm.op.set_stream(int64(0), int64(1));
                 let %wait_for_comp = mnm.op.wait_event(int64(1), int64(4));
@@ -56,16 +55,6 @@
                 let %set_stream_comp2 = mnm.op.set_stream(int64(0), int64(1));
                 let %wait_for_comm = mnm.op.wait_event(int64(2), int64(1));
                 let %a4 = mnm.op.atan(%a3);
-=======
-                let %add_event_comp = raf.op.add_event(int64(1), int64(1));
-                let %set_stream_comp1 = raf.op.set_stream(int64(0), int64(1));
-                let %wait_for_comp = raf.op.wait_event(int64(1), int64(4));
-                let %a3 = raf.op._allreduce(%a2, str"sum");
-                let %add_event_comm = raf.op.add_event(int64(2), int64(4));
-                let %set_stream_comp2 = raf.op.set_stream(int64(0), int64(1));
-                let %wait_for_comm = raf.op.wait_event(int64(2), int64(1));
-                let %a4 = raf.op.atan(%a3);
->>>>>>> 654a121e
                 %a4
             }
             """
@@ -77,11 +66,7 @@
             builder.add_event(1, comp_stream)
             builder.set_stream(0, comm_stream)
             builder.wait_event(1, comm_stream)
-<<<<<<< HEAD
             x_2 = builder.call("_allreduce", [x_2, mnm.ir.const("sum"), mnm.ir.const([])])
-=======
-            x_2 = builder.call("_allreduce", [x_2, raf.ir.const("sum")])
->>>>>>> 654a121e
             builder.add_event(2, comm_stream)
             builder.set_stream(0, comp_stream)
             builder.wait_event(2, comp_stream)
@@ -132,7 +117,6 @@
                 let %a1 = raf.op.atan(%x);
                 let %a2 = raf.op.atan(%a1);
                 let %a3 = (%a2,);
-<<<<<<< HEAD
                 let %add_event_comp = mnm.op.add_event(int64(1), int64(1));
                 let %set_stream_comm = mnm.op.set_stream(int64(0), int64(4));
                 let %wait_for_comp = mnm.op.wait_event(int64(1), int64(4));
@@ -151,26 +135,6 @@
                 let %set_stream_comp2 = mnm.op.set_stream(int64(0), int64(1));
                 let %wait_for_comm1 = mnm.op.wait_event(int64(4), int64(1));
                 let %a9 = mnm.op.atan(%a8);
-=======
-                let %add_event_comp = raf.op.add_event(int64(1), int64(1));
-                let %set_stream_comm = raf.op.set_stream(int64(0), int64(4));
-                let %wait_for_comp = raf.op.wait_event(int64(1), int64(4));
-                let %a4 = raf.op._allreduce(%a3, str"sum");
-                let %add_event_comm = raf.op.add_event(int64(3), int64(4));
-                let %set_stream_comp1 = raf.op.set_stream(int64(0), int64(1));
-                let %wait_for_comm = raf.op.wait_event(int64(3), int64(1));
-                let %a5 = raf.op.atan(%a4);
-                let %a6 = raf.op.relu(%a1);
-                let %a7 = (%a6,);
-                let %add_event_comp1 = raf.op.add_event(int64(2), int64(1));
-                let %set_stream_comm1 = raf.op.set_stream(int64(0), int64(4));
-                let %wait_for_comp1 = raf.op.wait_event(int64(2), int64(4));
-                let %a8 = raf.op._allreduce(%a7, str"sum");
-                let %add_event_comm1 = raf.op.add_event(int64(4), int64(4));
-                let %set_stream_comp2 = raf.op.set_stream(int64(0), int64(1));
-                let %wait_for_comm1 = raf.op.wait_event(int64(4), int64(1));
-                let %a9 = raf.op.atan(%a8);
->>>>>>> 654a121e
                 let %a10 = (%a5, %a9);
                 let %a11 = raf.op.concatenate(%a10, int64(0));
                 %a11
@@ -187,11 +151,7 @@
             builder.add_event(1, comp_stream)
             builder.set_stream(0, comm_stream)
             builder.wait_event(1, comm_stream)
-<<<<<<< HEAD
             x_3 = builder.call("_allreduce", [x_3i, mnm.ir.const("sum"), mnm.ir.const([])])
-=======
-            x_3 = builder.call("_allreduce", [x_3i, raf.ir.const("sum")])
->>>>>>> 654a121e
             builder.add_event(2, comm_stream)
             builder.set_stream(0, comp_stream)
             builder.wait_event(2, comp_stream)
@@ -202,11 +162,7 @@
             builder.add_event(3, comp_stream)
             builder.set_stream(0, comm_stream)
             builder.wait_event(3, comm_stream)
-<<<<<<< HEAD
             x_6 = builder.call("_allreduce", [x_6i, mnm.ir.const("sum"), mnm.ir.const([])])
-=======
-            x_6 = builder.call("_allreduce", [x_6i, raf.ir.const("sum")])
->>>>>>> 654a121e
             builder.add_event(4, comm_stream)
             builder.set_stream(0, comp_stream)
             builder.wait_event(4, comp_stream)
@@ -427,11 +383,7 @@
             builder.add_event(1, comp_stream)
             builder.set_stream(0, comm_stream)
             builder.wait_event(1, comm_stream)
-<<<<<<< HEAD
             x_3 = builder.call("_allreduce", [x_2, mnm.ir.const("sum"), mnm.ir.const([])])
-=======
-            x_3 = builder.call("_allreduce", [x_2, raf.ir.const("sum")])
->>>>>>> 654a121e
             builder.add_event(2, comm_stream)
             builder.set_stream(0, comp_stream)
             builder.wait_event(2, comp_stream)
@@ -480,7 +432,6 @@
                 let %set_stream_comp = raf.op.set_stream(int64(0), int64(1));
                 let %a1 = raf.op.atan(%x);
                 let %a2 = (%a1,);
-<<<<<<< HEAD
                 let %add_event_comp = mnm.op.add_event(int64(1), int64(1));
                 let %set_stream_comm = mnm.op.set_stream(int64(0), int64(4));
                 let %wait_for_comp = mnm.op.wait_event(int64(1), int64(4));
@@ -491,18 +442,6 @@
                 let %a4 = mnm.op.atan(%a3);
                 let %a5 = mnm.op.atan(%a3);
                 let %a6 = mnm.op.multiply(%a4, %a5);
-=======
-                let %add_event_comp = raf.op.add_event(int64(1), int64(1));
-                let %set_stream_comm = raf.op.set_stream(int64(0), int64(4));
-                let %wait_for_comp = raf.op.wait_event(int64(1), int64(4));
-                let %a3 = raf.op._allreduce(%a2, str"sum");
-                let %add_event_comm = raf.op.add_event(int64(2), int64(4));
-                let %set_stream_comp1 = raf.op.set_stream(int64(0), int64(1));
-                let %wait_for_comm = raf.op.wait_event(int64(2), int64(1));
-                let %a4 = raf.op.atan(%a3);
-                let %a5 = raf.op.atan(%a3);
-                let %a6 = raf.op.multiply(%a4, %a5);
->>>>>>> 654a121e
                 %a6
             }
             """
@@ -515,11 +454,7 @@
             builder.add_event(1, comp_stream)
             builder.set_stream(0, comm_stream)
             builder.wait_event(1, comm_stream)
-<<<<<<< HEAD
             x_3 = builder.call("_allreduce", [x_2, mnm.ir.const("sum"), mnm.ir.const([])])
-=======
-            x_3 = builder.call("_allreduce", [x_2, raf.ir.const("sum")])
->>>>>>> 654a121e
             builder.add_event(4, comm_stream)
             builder.set_stream(0, comp_stream)
             builder.wait_event(4, comp_stream)
