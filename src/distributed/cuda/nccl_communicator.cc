--- conflicted
+++ resolved
@@ -18,10 +18,6 @@
  */
 
 /*!
-<<<<<<< HEAD
- * Copyright (c) 2022 by Contributors
-=======
->>>>>>> 8a941b84
  * \file src/distributed/nccl_communicator.cc
  * \brief NCCL Communicator
  */
