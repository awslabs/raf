/*
 * Copyright Amazon.com, Inc. or its affiliates. All Rights Reserved.
 * SPDX-License-Identifier: Apache-2.0
 */

/*!
 * \file src/impl/interpreter.cc
 * \brief RAF interpreter, a naive implementation of executor
 */
#include "raf/executor.h"
#include "raf/ir.h"
#include "raf/memory_pool.h"
#include "raf/op.h"
#include "raf/pass.h"
#include "raf/registry.h"
#include "raf/tensor.h"
#include "raf/value.h"
#include "raf/binding.h"
#include "raf/profiler.h"
#include "raf/communicator.h"
#include "dmlc/thread_local.h"
#include "../common/shape_utils.h"
#include "../requests.h"
#include "../op/schema/reduce.h"

#include <list>

namespace raf {
namespace executor {
namespace interpreter {

<<<<<<< HEAD
using namespace mnm::ir;
using namespace mnm::value;
using namespace mnm::op;
using namespace mnm::distributed::communicator;
=======
using namespace raf::ir;
using namespace raf::value;
using namespace raf::op;
>>>>>>> 654a121e
using binding::BindingEntry;
using binding::BindNDArray;
using binding::DeTuple;
using binding::LookupBinding;
using binding::NDArrayBinding;
using binding::SymbolBindingObj;
using common::shape_utils::BytesCompactTensor;
using memory_pool::Memory;
using requests::Requests;
using stream_pool::Stream;
using tensor::Tensor;

class SymbolTable {
 public:
  std::unordered_map<const VarNode*, std::vector<Value>> tab;

  Value Lookup(const Var& var) {
    auto iter = tab.find(var.operator->());
    if (iter != tab.end() && !iter->second.empty()) {
      return iter->second.back();
    }
    BindingEntry entry = LookupBinding(var.operator->());
    if (!entry.defined()) {
      LOG(FATAL) << "could not find variable binding for " << var->name_hint();
      throw;
    }
    if (const auto* sym = entry.as<SymbolBindingObj>()) {
      CHECK(sym->expr.defined());
      return Interpret(sym->expr);
    }
    return Downcast<NDArrayBinding>(entry)->value;
  }

  class AddVar {
   public:
    SymbolTable& st;
    Var var;
    explicit AddVar(SymbolTable& st, const Var& var, const Value& value) : st(st), var(var) {
      st.Extend_(var, value);
    }
    ~AddVar() {
      st.Pop_(var);
    }
  };

  class LocalFrame {
   public:
    SymbolTable& st;
    Map<Var, Value> frame;
    explicit LocalFrame(SymbolTable& st, Map<Var, Value>&& frame) : st(st), frame(frame) {
      for (auto iter : frame) {
        st.Extend_(iter.first, iter.second);
      }
    }
    ~LocalFrame() {
      for (auto iter : frame) {
        st.Pop_(iter.first);
      }
    }
  };

 private:
  void Extend_(const Var& var, const Value& value) {
    tab[var.operator->()].push_back(value);
  }

  void Pop_(const Var& var) {
    std::vector<Value>& values = tab.at(var.operator->());
    CHECK(!values.empty());
    values.pop_back();
  }
};

class Interpreter final : public ExprFunctor<Value(const Expr& n)>, public Executor {
 public:
  SymbolTable st;
  IRModule mod{nullptr};

 public:
  Interpreter() = default;
  ~Interpreter() = default;

  Value Eval(const Expr& expr) {
    return ExprFunctor<Value(const Expr& n)>::VisitExpr(expr);
  }

  Value VisitExpr(const Expr& expr) override {
    return Eval(expr);
  }

  Value VisitExpr_(const VarNode* node) override {
    return st.Lookup(GetRef<Var>(node));
  }

  Value VisitExpr_(const GlobalVarNode* node) override {
    return Eval(mod->Lookup(GetRef<GlobalVar>(node)));
  }

  Value VisitExpr_(const OpNode* node) override {
    // Q: Why not do eta-expansion?
    // A: Sometimes the frontend may be interested in knowning the op.
    return OpValue::make(GetRef<Op>(node));
  }

  Value MakeClosure(const Function& func, Var letrec_name = Var()) {
    Map<Var, Value> captured_mod;
    Array<Var> free_vars = pass::FreeVars(func);
    for (const auto& var : free_vars) {
      // Evaluate the free var (which could be a function call) if it hasn't
      // shown up in a let-binding that has invoked the function. This is usually happens
      // for local recursive function that the free var points to the function itself.
      if (letrec_name.defined() && letrec_name == var) {
        continue;
      }
      captured_mod.Set(var, Eval(var));
    }
    if (letrec_name.defined()) {
      return ClosureValue::make(captured_mod, func, letrec_name);
    }
    return ClosureValue::make(captured_mod, func);
  }

  Value VisitExpr_(const FunctionNode* node) override {
    const Function& func = GetRef<Function>(node);
    return MakeClosure(func);
  }

  Value VisitExpr_(const CallNode* node) override {
    static auto fschema = Op::GetAttrMap<op::FRAFSchema>("FRAFSchema");
    const Call& call = GetRef<Call>(node);
    Array<Value> args;
    for (auto arg : call->args) {
      args.push_back(Eval(arg));
    }
    CallValues call_values = CallValues::make();
    call_values->callee = Eval(call->op);
    if (call_values->callee->IsInstance<ClosureValueObj>()) {
      call_values->args = MakeListArgs(args);
      return InvokeClosure(call_values);
    } else if (const auto* opv = call_values->callee.as<OpValueObj>()) {
      call_values->args = fschema[opv->op](args);
      Value output_value;
      WITH_BASE_PROFILER(call_values->device, opv->op->name, "SchedulingCommunication", {},
                         { output_value = InvokePrimitive(call_values); });
      return output_value;
    }
    LOG(FATAL) << "ValueError: type " << call_values->callee->GetTypeKey() << " is not callable";
    throw;
  }

  Value VisitExpr_(const RelayConstantNode* _node) override {
    const ConstantNode* node = static_cast<const ConstantNode*>(_node);
    return node->value.defined() ? Downcast<Value>(node->value) : NullValue<Value>();
  }

  Value VisitExpr_(const LetNode* node) override {
    Expr body = GetRef<Let>(node);
    // Iteratively visit let nodes to avoid stack overflow.
    std::list<SymbolTable::AddVar> add_vars;
    while (body->IsInstance<LetNode>()) {
      Let let = Downcast<Let>(body);
      if (auto func = let->value.as<FunctionNode>()) {
        auto clo = MakeClosure(GetRef<Function>(func), let->var);
        add_vars.emplace_back(st, let->var, clo);
      } else {
        add_vars.emplace_back(st, let->var, Eval(let->value));
      }
      body = let->body;
    }
    return Eval(body);
  }

  Value VisitExpr_(const IfNode* node) override {
    bool result = GetScalarValueData<bool>(Eval(node->cond));
    return result ? Eval(node->true_branch) : Eval(node->false_branch);
  }

  Value VisitExpr_(const TupleNode* node) override {
    std::vector<Value> values;
    for (const Expr& field : node->fields) {
      values.push_back(Eval(field));
    }
    return TupleValue::make(values);
  }

  Value VisitExpr_(const TupleGetItemNode* node) override {
    TupleValue tuple = Downcast<TupleValue>(Eval(node->tuple));
    int index = node->index;
    int size = static_cast<int>(tuple->fields.size());
    CHECK(0 <= index && index < size) << "IndexError: tuple index out of range";
    Value sub_value = tuple->fields[index];
    if (sub_value->op_env == nullptr) {
      sub_value->op_env = tuple->op_env;
    }
    return sub_value;
  }

  Value VisitExpr_(const RefCreateNode* node) override {
    return RefValue::make(Eval(node->value));
  }

  Value VisitExpr_(const RefReadNode* node) override {
    return Downcast<RefValue>(Eval(node->ref))->value;
  }

  Value VisitExpr_(const RefWriteNode* node) override {
    Downcast<RefValue>(Eval(node->ref))->value = Eval(node->value);
    return TupleValue::make(tvm::Array<Value>({}));
  }

 public:
  Value InvokePrimitive(const CallValues& call) {
    const Op& op = Downcast<OpValue>(call->callee)->op;
    bool use_upper_bound = false;
    static auto upper_bound_map = Op::GetAttrMap<Op>("TRAFUpperBoundOp");
    if (upper_bound_map.count(op)) {
      call->callee = OpValue::make(upper_bound_map[op]);
      use_upper_bound = true;
    }
    RunDeclare(call);
    if (!call->callee.defined()) {
      return call->out;
    }
    ICHECK(call->out.defined()) << "ValueError: Tensor compute of " << op->name
                                << " is not implemented.";
    AllocOutputBuffer(call->out);
    std::shared_ptr<OpEnv> op_env = Dispatch(call);
    if (op_env != nullptr) {
      InvokePrimitiveOpEnv(std::move(op_env), call, use_upper_bound);
    } else {
      LOG(FATAL) << "ValueError: Cannot dispatch " << op->name << "@" << call->device.c_str();
      throw;
    }
    return call->out;
  }

  void RunDeclare(const CallValues& call) {
    static const auto f_op_make_output = Op::GetAttrMap<FRAFDeclare>("FRAFDeclare");
    const Op& op = Downcast<OpValue>(call->callee)->op;
    const auto& f = f_op_make_output[op];
    f(call);
  }

  void InvokePrimitiveOpEnv(std::shared_ptr<OpEnv> op_env, const CallValues& call,
                            bool use_upper_bound) {
    const Op& op = Downcast<OpValue>(call->callee)->op;
    std::shared_ptr<Requests> req = op_env->GetRequests();
    {
      // note: Request workspace, workspace is kind of special memory which will be freed once
      // this op is done.
      WITH_BASE_PROFILER(call->device, op->name, "WorkspaceRequest",
                         {"Count: " + std::to_string(req->workspace.size())}, {
                           for (int i = 0, n = req->workspace.size(); i < n; ++i) {
                             RequestWorkspace(req.get(), i);
                           }
                         });

      // note: Request stream, every op will run on a given stream. For op that executed on
      // cuda, the default one is cuda DefautlStream. Currently, all ops are running on default
      // stream.
      WITH_BASE_PROFILER(call->device, op->name, "StreamRequest",
                         {"Count: " + std::to_string(req->stream.size())}, {
                           for (int i = 0, n = req->stream.size(); i < n; ++i) {
                             RequestStream(req.get(), i);
                           }
                         });

      // note: Request distributed resources, operators like allreduce needs such resources.
      // Currently, the distributed resources only contain a communicator.
      WITH_BASE_PROFILER(call->device, op->name, "DistributedRequest",
                         {"Count: " + std::to_string(req->distributed.size())}, {
                           for (int i = 0, n = req->distributed.size(); i < n; ++i) {
                             RequestDistributed(req.get(), i);
                           }
                         });
    }

    // note: Execute the Operator.
    WITH_BASE_PROFILER(call->device, op->name, "CUDA_CALL", {}, { op_env->Execute(call); });

    {
      // note: Force op to run synchronously.
      for (int i = 0, n = req->stream.size(); i < n; ++i) {
        req->stream[i].stream->Wait();
      }
      // note: Free the workspace of this op.
      WITH_BASE_PROFILER(call->device, op->name, "WorkspaceClear", {}, {
        req->workspace.clear();
        req->workspace.shrink_to_fit();
      });

      req->stream.clear();
      req->stream.shrink_to_fit();
    }

    // note: The next op holds a reference to this op. It will make sure that the memories requested
    // by this op will not be freed after the return of this op.
    call->out->op_env = std::move(op_env);

    if (use_upper_bound) {
      auto tup = Downcast<TupleValue>(call->out);
      auto data = Downcast<TensorValue>(tup->fields[0]);
      auto shape_data = Downcast<TensorValue>(tup->fields[1]);
      shape_data = Downcast<TensorValue>(CopyTo(shape_data, Device(DevType::kCPU(), 0)));
      auto shape = common::shape_utils::GetShapeVecFromData(shape_data);
      auto new_out = data.CreateView(shape);
      call->out = new_out;
    }
  }

 public:
  Value InvokeClosure(const CallValues& call) {
    const auto* node = call->callee.as<ClosureValueObj>();
    const Function& func = node->func;
    const Array<Value>& call_args = GetListArgs(call->args);
    Map<Var, Value> locals;
    CHECK_EQ(func->params.size(), call_args.size());
    int n_args = call_args.size();
    for (int i = 0; i < n_args; ++i) {
      locals.Set(func->params[i], call_args[i]);
    }
    for (auto it = node->env.begin(); it != node->env.end(); ++it) {
      locals.Set((*it).first, (*it).second);
    }
    if (node->bind.defined()) {
      locals.Set(node->bind.value(), call->callee);
    }
    {
      SymbolTable::LocalFrame lf(st, std::move(locals));
      return Eval(func->body);
    }
  }

 public:
  void OnBind(const op::OpEnv* op_env) override {
  }

  void OnDestruct(const op::OpEnv* op_env) override {
  }

  void RequestWorkspace(Requests* req, int index) override {
    Requests::WorkspaceRequest& entry = req->workspace[index];
    CHECK(entry.memory == nullptr);
    std::shared_ptr<Memory> memory = Memory::Alloc(entry.device, entry.nbytes);
    *entry.dest = memory->data;
    entry.memory = memory;
  }

  void RequestStream(Requests* req, int index) override {
    Requests::StreamRequest& entry = req->stream[index];
    std::shared_ptr<Stream> stream = Stream::Get(entry.device, entry.tag_idx, entry.stream_idx);
    *entry.dest = stream->data();
    entry.stream = stream;
  }

  void RequestDistributed(Requests* req, int index) override {
    Requests::DistributedRequest& entry = req->distributed[index];
    *entry.dest = (void*)(Communicator::Get().as<CommunicatorObj>());
    // TODO: forcing type conversion here is dirty
  }

 private:
  void AllocOutputBuffer(Value& out) {
    std::vector<DLTensor*> out_tensors;
    std::vector<TensorValue> out_tvs;
    if (out->IsInstance<TensorValueObj>()) {
      DLTensor* t = out;
      out_tensors.emplace_back(t);
      out_tvs.push_back(Downcast<TensorValue>(out));
    } else if (const auto* tv = out.as<TupleValueObj>()) {
      for (const auto& v : tv->fields) {
        DLTensor* t = v;
        out_tensors.emplace_back(t);
        out_tvs.push_back(Downcast<TensorValue>(v));
      }
    } else if (out->IsInstance<VoidValueObj>()) {
      // do nothing.
    } else {
      LOG(FATAL) << "InternalError: Interpreter does not deal with " << out->GetTypeKey();
      throw;
    }
    CHECK_EQ(out_tensors.size(), out_tvs.size());
    for (size_t i = 0; i < out_tensors.size(); ++i) {
      DLTensor* dlt = out_tensors[i];
      TensorValue tv = out_tvs[i];
      if (dlt->data == nullptr) {
        std::shared_ptr<Memory> memory = Memory::Alloc(dlt->device, BytesCompactTensor(*dlt));
        dlt->data = memory->data;
        tv->mem = std::move(memory);
      }
    }
  }
};

class IntrpThreadEntry {
 public:
  IntrpThreadEntry() = default;

  static Interpreter* ThreadLocal() {
    using TLS = dmlc::ThreadLocalStore<IntrpThreadEntry>;
    return &TLS::Get()->exec;
  }
  Interpreter exec;
};

Value Interpret(Expr expr, Optional<IRModule> mod) {
  Interpreter* intrp = IntrpThreadEntry::ThreadLocal();
  intrp->mod = mod.defined() ? mod.value() : GlobalModule();
  auto ret = intrp->Eval(expr);
  intrp->mod = {};
  intrp->st.tab = {};
  return ret;
}

Value InvokePrimitive(const CallValues& call) {
  Interpreter* intrp = IntrpThreadEntry::ThreadLocal();
  auto ret = intrp->InvokePrimitive(call);
  intrp->mod = {};
  intrp->st.tab = {};
  return ret;
}

Value InvokeClosure(const CallValues& call) {
  Interpreter* intrp = IntrpThreadEntry::ThreadLocal();
  auto ret = intrp->InvokeClosure(call);
  intrp->mod = {};
  intrp->st.tab = {};
  return ret;
}

ObjectRef _Interpret(Expr expr, Optional<IRModule> mod) {
  return DeTuple(Interpret(expr, mod));
}

RAF_REGISTER_GLOBAL("raf.executor.Interpret").set_body_typed(_Interpret);
}  // namespace interpreter
}  // namespace executor
}  // namespace raf<|MERGE_RESOLUTION|>--- conflicted
+++ resolved
@@ -29,16 +29,10 @@
 namespace executor {
 namespace interpreter {
 
-<<<<<<< HEAD
 using namespace mnm::ir;
 using namespace mnm::value;
 using namespace mnm::op;
 using namespace mnm::distributed::communicator;
-=======
-using namespace raf::ir;
-using namespace raf::value;
-using namespace raf::op;
->>>>>>> 654a121e
 using binding::BindingEntry;
 using binding::BindNDArray;
 using binding::DeTuple;
