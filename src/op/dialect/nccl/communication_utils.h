--- conflicted
+++ resolved
@@ -26,20 +26,7 @@
 #include "raf/communicator.h"
 #include "raf/stream_pool.h"
 #include "../../../common/shape_utils.h"
-<<<<<<< HEAD
 namespace mnm {
-=======
-
-#define NCCL_CALL(cmd)                                                                             \
-  do {                                                                                             \
-    ncclResult_t e = cmd;                                                                          \
-    if (e != ncclSuccess) {                                                                        \
-      LOG(FATAL) << "Failed: NCCL error " << __FILE__ << ":" << __LINE__ << ncclGetErrorString(e); \
-    }                                                                                              \
-  } while (0)
-
-namespace raf {
->>>>>>> 654a121e
 
 template <>
 inline DType::operator ncclDataType_t() const {
