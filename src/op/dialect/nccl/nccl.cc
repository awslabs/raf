/*
 * Copyright Amazon.com, Inc. or its affiliates. All Rights Reserved.
 * SPDX-License-Identifier: Apache-2.0
 */

/*!
 * \file src/op/dialect/cuda/nccl.cc
 * \brief Communication operators implmentated by NCCL
 */
#include <vector>
#include <chrono>
#include <thread>
#include "raf/op_utils.h"
#include "raf/dist_context.h"
#include "raf/nccl_communicator.h"
#include "../../schema/communication.h"
#include "./communication_utils.h"

namespace raf {
namespace op {
namespace communication {
namespace nccl {
using namespace distributed;
using namespace distributed::communicator;
using common::shape_utils::BytesCompactTensor;
using stream_pool::StreamTagEnum;

RAF_REGISTER_DIALECT("nccl").set_enable(DevType::kCUDA());

class NCCLAllReduce : public raf::op::OpEnv {
  void* stream;
  void* communicator;
  void* fused_data;
  size_t total_size = 0;
  std::vector<size_t> tuple_sizes;
  DType dtype;
  ncclRedOp_t compute;

  explicit NCCLAllReduce(const CallValues& cv) {
    auto op = ir::Op::Get("raf.op._allreduce");
    auto fschema_index = ir::Op::GetAttrMap<op::FRAFSchemaFieldIndex>("FRAFSchemaFieldIndex");
    auto args = cv->args.as<raf::op::schema::AllreduceArgs>();
    this->arg_indices = {fschema_index[op]("x")};
    RequestStream(&stream, cv->device, StreamTagEnum::CudaCommunicate());
    RequestDistributed(&communicator, "nccl", args->rank_list);

    auto& tv = args->x;

    if (args->computation.compare("sum") == 0) {
      compute = ncclSum;
    } else if (args->computation.compare("prod") == 0) {
      compute = ncclProd;
    } else if (args->computation.compare("min") == 0) {
      compute = ncclMin;
    } else if (args->computation.compare("max") == 0) {
      compute = ncclMax;
    } else if (args->computation.compare("avg") == 0) {
#if NCCL_VERSION_CODE >= 21000
      compute = ncclAvg;
#else
      LOG(FATAL) << "AllReduce with avg is not supported in NCCL < 2.10";
#endif
    } else {
      LOG(FATAL) << "Invalid computation " << args->computation;
    }

    for (int i = 0; i < tv.size(); ++i) {
      DLTensor* x = tv[i];
      size_t size = BytesCompactTensor(*x);
      tuple_sizes.push_back(size);
      total_size += size;
      dtype = x->dtype;
    }
    if (tv.size() > 1) {
      RequestWorkspace(&fused_data, cv->device, total_size);
    }
  }

 public:
  ~NCCLAllReduce() {
    // Nothing
  }

  std::string name() const override {
    return TruncateName(GetUniqueName("raf.op.nccl._allreduce"));
  }

  void Execute(const CallValues& cv) override {
    auto args = cv->args.as<raf::op::schema::AllreduceArgs>();
    Execute({TupleValue::make(ir::Array<Value>(args->x.begin(), args->x.end()))}, cv->out);
  }

  void Execute(const std::vector<value::Value>& inputs, value::Value output) override {
    // We can use sleep to test communication scheduling locally.
    // using namespace std::this_thread;
    // using namespace std::chrono;
    // sleep_until(system_clock::now() + nanoseconds(200));
    auto comm_ref = GetRef<Communicator>(reinterpret_cast<CommunicatorObj*>(communicator));
    ncclComm_t nccl_comm = Downcast<NCCLCommunicator>(comm_ref)->nccl_comm;

    // Fuse Tensor
    auto tv = Downcast<value::TupleValue>(inputs[0]);
    size_t dtype_size = 0;
    if (tv->fields.size() == 1) {
      DLTensor* x = tv->fields[0];
      DLTensor* out = output;
      dtype_size = GetSizeInBytes(x->dtype);
      NCCL_CALL(ncclAllReduce(x->data, out->data, total_size / dtype_size, dtype, compute,
                              nccl_comm, (cudaStream_t)stream));

    } else {
      size_t offset = 0;
      for (int i = 0; i < tv->fields.size(); ++i) {
        DLTensor* x = tv->fields[i];
        void* buffer_data_at_offset = reinterpret_cast<uint8_t*>(fused_data) + offset;
        cudaMemcpyAsync(buffer_data_at_offset, x->data, tuple_sizes[i], cudaMemcpyDeviceToDevice,
                        (cudaStream_t)stream);
        offset += tuple_sizes[i];
        CHECK(dtype_size == 0 || dtype_size == GetSizeInBytes(x->dtype))
            << "AllReduce requires tensors to be the same type.";
        dtype_size = GetSizeInBytes(x->dtype);
        dtype = x->dtype;
      }

      // Allreduce
      NCCL_CALL(ncclAllReduce(fused_data, fused_data, total_size / dtype_size, dtype, compute,
                              nccl_comm, (cudaStream_t)stream));
      // UnFuse Tensor
      value::TupleValue out = tvm::runtime::Downcast<value::TupleValue>(output);
      auto& of = out->fields;
      for (int i = of.size() - 1; i >= 0; --i) {
        DLTensor* x = of[i];
        offset -= tuple_sizes[i];
        void* buffer_data_at_offset = reinterpret_cast<uint8_t*>(fused_data) + offset;
        cudaMemcpyAsync(x->data, buffer_data_at_offset, tuple_sizes[i], cudaMemcpyDeviceToDevice,
                        (cudaStream_t)stream);
      }
    }
  }

  static OpEnv* make(const CallValues& cv) {
    return new NCCLAllReduce(cv);
  }
};

RAF_REGISTER_DIALECT_OP(nccl, _allreduce, 10);
RAF_OP_ENV_MAKER("raf.op.nccl._allreduce", NCCLAllReduce::make);

class NCCLAllGather : public raf::op::OpEnv {
  void* stream;
  void* communicator;
  explicit NCCLAllGather(const CallValues& cv) {
    auto op = ir::Op::Get("raf.op._allgather");
    auto fschema_index = ir::Op::GetAttrMap<op::FRAFSchemaFieldIndex>("FRAFSchemaFieldIndex");
    auto args = cv->args.as<raf::op::schema::AllgatherArgs>();
    this->arg_indices = {fschema_index[op]("x")};
    RequestStream(&stream, cv->device, StreamTagEnum::CudaCommunicate());
    RequestDistributed(&communicator, "nccl", args->rank_list);
  }

 public:
  ~NCCLAllGather() {
  }

  std::string name() const override {
    return TruncateName(GetUniqueName("raf.op.nccl._allgather"));
  }

  void Execute(const CallValues& cv) {
    auto args = cv->args.as<raf::op::schema::AllgatherArgs>();
    Execute({args->x}, cv->out);
  }

  void Execute(const std::vector<value::Value>& inputs, value::Value output) {
    auto comm_ref = GetRef<Communicator>(reinterpret_cast<CommunicatorObj*>(communicator));
    ncclComm_t nccl_comm = Downcast<NCCLCommunicator>(comm_ref)->nccl_comm;
    DLTensor* x = inputs[0];
    DLTensor* out = output;
    int64_t size = 1;
    for (int i = 0; i < x->ndim; ++i) {
      size *= x->shape[i];
    }
    NCCL_CALL(
        ncclAllGather(x->data, out->data, size, DType(x->dtype), nccl_comm, (cudaStream_t)stream));
  }

  static OpEnv* make(const CallValues& cv) {
    return new NCCLAllGather(cv);
  }
};

RAF_REGISTER_DIALECT_OP(nccl, _allgather, 10);
RAF_OP_ENV_MAKER("raf.op.nccl._allgather", NCCLAllGather::make);

class NCCLGroupAllGather : public raf::op::OpEnv {
  void* stream;
  void* communicator;
  explicit NCCLGroupAllGather(const CallValues& cv) {
    auto op = ir::Op::Get("raf.op._group_allgather");
    auto fschema_index = ir::Op::GetAttrMap<op::FRAFSchemaFieldIndex>("FRAFSchemaFieldIndex");
    this->arg_indices = {fschema_index[op]("tensor_list")};
    RequestStream(&stream, cv->device, StreamTagEnum::CudaCommunicate());
<<<<<<< HEAD
    RequestDistributed(&communicator);
=======
    RequestDistributed(&communicator, "nccl", NullValue<Value>());
>>>>>>> d6bc14d2
  }

 public:
  ~NCCLGroupAllGather() {
  }

  std::string name() const override {
    return TruncateName(GetUniqueName("raf.op.nccl._group_allgather"));
  }

  void Execute(const CallValues& cv) override {
    auto args = cv->args.as<raf::op::schema::GroupAllgatherArgs>();
    Execute(
        {TupleValue::make(ir::Array<Value>(args->tensor_list.begin(), args->tensor_list.end()))},
        cv->out);
  }

  void Execute(const std::vector<value::Value>& inputs, value::Value output) override {
    auto comm_ptr = reinterpret_cast<NCCLCommunicatorObj*>(communicator);
    ncclComm_t nccl_comm = comm_ptr->nccl_comm;
    value::TupleValue out = tvm::runtime::Downcast<value::TupleValue>(output);
    auto tv = Downcast<value::TupleValue>(inputs[0]);

    NCCL_CALL(ncclGroupStart());
    for (int ti = 0; ti < tv->fields.size(); ++ti) {
      DLTensor* it = tv->fields[ti];
      DLTensor* ot = out->fields[ti];
      int64_t size = 1;
      for (int i = 0; i < it->ndim; ++i) {
        size *= it->shape[i];
      }
      NCCL_CALL(ncclAllGather(it->data, ot->data, size, DType(it->dtype), nccl_comm,
                              (cudaStream_t)stream));
    }
    NCCL_CALL(ncclGroupEnd());
  }

  static OpEnv* make(const CallValues& cv) {
    return new NCCLGroupAllGather(cv);
  }
};

RAF_REGISTER_DIALECT_OP(nccl, _group_allgather, 10);
RAF_OP_ENV_MAKER("raf.op.nccl._group_allgather", NCCLGroupAllGather::make);

class NCCLReduceScatter : public raf::op::OpEnv {
  void* stream;
  void* communicator;
  void* in_buffer;
  size_t size_in_bytes;
  size_t size;
  ncclRedOp_t compute;

  explicit NCCLReduceScatter(const CallValues& cv) {
    auto op = ir::Op::Get("raf.op._reduce_scatter");
    auto fschema_index = ir::Op::GetAttrMap<op::FRAFSchemaFieldIndex>("FRAFSchemaFieldIndex");
    this->arg_indices = {fschema_index[op]("x")};
    RequestStream(&stream, cv->device, StreamTagEnum::CudaCommunicate());
    RequestDistributed(&communicator, "nccl", NullValue<Value>());
    auto args = cv->args.as<raf::op::schema::ReduceScatterArgs>();
    if (args->computation.compare("sum") == 0) {
      compute = ncclSum;
    } else if (args->computation.compare("prod") == 0) {
      compute = ncclProd;
    } else if (args->computation.compare("min") == 0) {
      compute = ncclMin;
    } else if (args->computation.compare("max") == 0) {
      compute = ncclMax;
    } else if (args->computation.compare("avg") == 0) {
#if NCCL_VERSION_CODE >= 21000
      compute = ncclAvg;
#else
      LOG(FATAL) << "ReduceScatter with avg is not supported in NCCL < 2.10";
#endif
    } else {
      LOG(FATAL) << "Invalid computation " << args->computation;
    }

    const DLTensor* out = cv->out;
    size_in_bytes = BytesCompactTensor(*out);
    size = size_in_bytes / (out->dtype.bits / 8);
    RequestWorkspace(&in_buffer, cv->device, size_in_bytes * DistContext::Global()->size);
  }

 public:
  ~NCCLReduceScatter() {
  }

  std::string name() const override {
    return TruncateName(GetUniqueName("raf.op.nccl._reduce_scatter"));
  }

  void Execute(const CallValues& cv) {
    auto args = cv->args.as<raf::op::schema::ReduceScatterArgs>();
    Execute({TupleValue::make(ir::Array<Value>(args->x.begin(), args->x.end()))}, cv->out);
  }

  void Execute(const std::vector<value::Value>& inputs, value::Value output) {
    auto comm_ref = GetRef<Communicator>(reinterpret_cast<CommunicatorObj*>(communicator));
    ncclComm_t nccl_comm = Downcast<NCCLCommunicator>(comm_ref)->nccl_comm;
    size_t offset = 0;
    DLTensor* out = output;
    DType dtype;

    auto tv = Downcast<value::TupleValue>(inputs[0]);
    if (tv->fields.size() == 1) {
      DLTensor* x = tv->fields[0];
      dtype = x->dtype;
      NCCL_CALL(ncclReduceScatter(x->data, out->data, size, dtype, compute, nccl_comm,
                                  (cudaStream_t)stream));
    } else {
      for (int i = 0; i < tv->fields.size(); ++i) {
        DLTensor* x = tv->fields[i];
        void* buffer_data_at_offset = reinterpret_cast<uint8_t*>(in_buffer) + size_in_bytes * i;
        cudaMemcpyAsync(buffer_data_at_offset, x->data, size_in_bytes, cudaMemcpyDeviceToDevice,
                        (cudaStream_t)stream);
        dtype = x->dtype;
      }
      NCCL_CALL(ncclReduceScatter(in_buffer, out->data, size, dtype, compute, nccl_comm,
                                  (cudaStream_t)stream));
    }
  }

  static OpEnv* make(const CallValues& cv) {
    return new NCCLReduceScatter(cv);
  }
};

RAF_REGISTER_DIALECT_OP(nccl, _reduce_scatter, 10);
RAF_OP_ENV_MAKER("raf.op.nccl._reduce_scatter", NCCLReduceScatter::make);

class NCCLGroupReduceScatter : public raf::op::OpEnv {
  void* stream;
  void* communicator;
  std::vector<size_t> sizes;
  ncclRedOp_t compute;

  explicit NCCLGroupReduceScatter(const CallValues& cv) {
    auto op = ir::Op::Get("raf.op._group_reduce_scatter");
    auto fschema_index = ir::Op::GetAttrMap<op::FRAFSchemaFieldIndex>("FRAFSchemaFieldIndex");
    this->arg_indices = {fschema_index[op]("tensor_list")};
    RequestStream(&stream, cv->device, StreamTagEnum::CudaCommunicate());
<<<<<<< HEAD
    RequestDistributed(&communicator);
=======
    RequestDistributed(&communicator, "nccl", NullValue<Value>());
>>>>>>> d6bc14d2
    auto args = cv->args.as<raf::op::schema::GroupReduceScatterArgs>();
    if (args->computation.compare("sum") == 0) {
      compute = ncclSum;
    } else if (args->computation.compare("prod") == 0) {
      compute = ncclProd;
    } else if (args->computation.compare("min") == 0) {
      compute = ncclMin;
    } else if (args->computation.compare("max") == 0) {
      compute = ncclMax;
    } else if (args->computation.compare("avg") == 0) {
#if NCCL_VERSION_CODE >= 21000
      compute = ncclAvg;
#else
      LOG(FATAL) << "ReduceScatter with avg is not supported in NCCL < 2.10";
#endif
    } else {
      LOG(FATAL) << "Invalid computation " << args->computation;
    }

    auto out = Downcast<value::TupleValue>(cv->out);
    for (auto tv : out->fields) {
      const DLTensor* ot = tv;
      size_t size = 1;
      for (int i = 0; i < ot->ndim; ++i) {
        size *= ot->shape[i];
      }
      sizes.push_back(size);
    }
  }

 public:
  ~NCCLGroupReduceScatter() {
  }

  std::string name() const override {
    return TruncateName(GetUniqueName("raf.op.nccl._group_reduce_scatter"));
  }

  void Execute(const CallValues& cv) override {
    auto args = cv->args.as<raf::op::schema::GroupReduceScatterArgs>();
    Execute(
        {TupleValue::make(ir::Array<Value>(args->tensor_list.begin(), args->tensor_list.end()))},
        cv->out);
  }

  void Execute(const std::vector<value::Value>& inputs, value::Value output) override {
    auto comm_ptr = reinterpret_cast<NCCLCommunicatorObj*>(communicator);
    ncclComm_t nccl_comm = comm_ptr->nccl_comm;
    auto tv = Downcast<value::TupleValue>(inputs[0]);
    auto out = Downcast<value::TupleValue>(output);
    size_t offset = 0;
    DType dtype;
    NCCL_CALL(ncclGroupStart());
    for (int ti = 0; ti < tv->fields.size(); ++ti) {
      DLTensor* x = tv->fields[ti];
      DLTensor* ot = out->fields[ti];
      dtype = x->dtype;
      NCCL_CALL(ncclReduceScatter(x->data, ot->data, sizes[ti], dtype, compute, nccl_comm,
                                  (cudaStream_t)stream));
    }
    NCCL_CALL(ncclGroupEnd());
  }

  static OpEnv* make(const CallValues& cv) {
    return new NCCLGroupReduceScatter(cv);
  }
};

RAF_REGISTER_DIALECT_OP(nccl, _group_reduce_scatter, 10);
RAF_OP_ENV_MAKER("raf.op.nccl._group_reduce_scatter", NCCLGroupReduceScatter::make);

class NCCLBroadcast : public raf::op::OpEnv {
  void* stream;
  void* communicator;
  void* fused_data;
  size_t total_size = 0;
  std::vector<size_t> tuple_sizes;
  DType dtype;
  int root;

  explicit NCCLBroadcast(const CallValues& cv) {
    auto op = ir::Op::Get("raf.op._broadcast");
    auto fschema_index = ir::Op::GetAttrMap<op::FRAFSchemaFieldIndex>("FRAFSchemaFieldIndex");
    this->arg_indices = {fschema_index[op]("x")};
    auto args = cv->args.as<raf::op::schema::BroadcastArgs>();
    RequestStream(&stream, cv->device, StreamTagEnum::CudaCommunicate());
    RequestDistributed(&communicator, "nccl", NullValue<Value>());
    auto& tv = args->x;
    root = args->root;
    for (int i = 0; i < tv.size(); ++i) {
      DLTensor* x = tv[i];
      size_t size = BytesCompactTensor(*x);
      tuple_sizes.push_back(size);
      total_size += size;
      dtype = x->dtype;
    }
    if (tv.size() == 1) return;
    RequestWorkspace(&fused_data, cv->device, total_size);
  }

 public:
  ~NCCLBroadcast() {
    // Nothing
  }

  std::string name() const override {
    return TruncateName(GetUniqueName("raf.op.nccl._broadcast"));
  }

  void Execute(const CallValues& cv) override {
    auto args = cv->args.as<raf::op::schema::BroadcastArgs>();
    Execute({TupleValue::make(ir::Array<Value>(args->x.begin(), args->x.end()))}, cv->out);
  }

  void Execute(const std::vector<value::Value>& inputs, value::Value output) {
    auto comm_ref = GetRef<Communicator>(reinterpret_cast<CommunicatorObj*>(communicator));
    ncclComm_t nccl_comm = Downcast<NCCLCommunicator>(comm_ref)->nccl_comm;
    auto tv = Downcast<value::TupleValue>(inputs[0]);
    size_t dtype_size = 0;
    if (tv->fields.size() == 1) {
      DLTensor* x = tv->fields[0];
      DLTensor* out = output;
      dtype_size = GetSizeInBytes(x->dtype);
      NCCL_CALL(ncclBroadcast(x->data, out->data, total_size / dtype_size, dtype, root, nccl_comm,
                              (cudaStream_t)stream));
      return;
    }

    size_t offset = 0;
    for (int i = 0; i < tv->fields.size(); ++i) {
      DLTensor* x = tv->fields[i];
      void* buffer_data_at_offset = reinterpret_cast<uint8_t*>(fused_data) + offset;
      cudaMemcpyAsync(buffer_data_at_offset, x->data, tuple_sizes[i], cudaMemcpyDeviceToDevice,
                      (cudaStream_t)stream);
      offset += tuple_sizes[i];
      CHECK(dtype_size == 0 || dtype_size == GetSizeInBytes(x->dtype))
          << "Broadcast requires tensors to be the same type.";
      dtype_size = GetSizeInBytes(x->dtype);
    }

    NCCL_CALL(ncclBroadcast(fused_data, fused_data, total_size / dtype_size, dtype, root, nccl_comm,
                            (cudaStream_t)stream));

    // UnFuse Tensor
    value::TupleValue out = tvm::runtime::Downcast<value::TupleValue>(output);
    auto& of = out->fields;
    for (int i = of.size() - 1; i >= 0; --i) {
      DLTensor* x = of[i];
      offset -= tuple_sizes[i];
      void* buffer_data_at_offset = reinterpret_cast<uint8_t*>(fused_data) + offset;
      cudaMemcpyAsync(x->data, buffer_data_at_offset, tuple_sizes[i], cudaMemcpyDeviceToDevice,
                      (cudaStream_t)stream);
    }
  }

  static OpEnv* make(const CallValues& cv) {
    return new NCCLBroadcast(cv);
  }
};

RAF_REGISTER_DIALECT_OP(nccl, _broadcast, 10);
RAF_OP_ENV_MAKER("raf.op.nccl._broadcast", NCCLBroadcast::make);

class NCCLSend : public raf::op::OpEnv {
  void* stream;
  void* communicator;
  int peer;

  explicit NCCLSend(const CallValues& cv) {
    auto op = ir::Op::Get("raf.op._send");
    auto fschema_index = ir::Op::GetAttrMap<op::FRAFSchemaFieldIndex>("FRAFSchemaFieldIndex");
    this->arg_indices = {fschema_index[op]("x")};
    RequestStream(&stream, cv->device, StreamTagEnum::CudaCommunicate());
    RequestDistributed(&communicator, "nccl", NullValue<Value>());
    const auto* args = cv->args.as<raf::op::schema::SendArgs>();
    CHECK(args);
    peer = args->peer;
  }

 public:
  ~NCCLSend() {
  }

  std::string name() const override {
    return TruncateName(GetUniqueName("raf.op.nccl._send"));
  }

  void Execute(const CallValues& cv) {
    const auto* args = cv->args.as<raf::op::schema::SendArgs>();
    CHECK(args);
    Execute({args->x}, cv->out);
  }

  void Execute(const std::vector<value::Value>& inputs, value::Value output) {
    auto comm_ref = GetRef<Communicator>(reinterpret_cast<CommunicatorObj*>(communicator));
    ncclComm_t nccl_comm = Downcast<NCCLCommunicator>(comm_ref)->nccl_comm;
    const DLTensor* x = inputs[0];
    NCCL_CALL(ncclSend(x->data, BytesCompactTensor(*x) / (x->dtype.bits / 8), DType(x->dtype), peer,
                       nccl_comm, (cudaStream_t)stream));
  }

  static OpEnv* make(const CallValues& cv) {
    return new NCCLSend(cv);
  }
};

RAF_REGISTER_DIALECT_OP(nccl, _send, 10);
RAF_OP_ENV_MAKER("raf.op.nccl._send", NCCLSend::make);

class NCCLRecv : public raf::op::OpEnv {
  void* stream;
  void* communicator;
  int peer;
  std::vector<int64_t> shape;
  DType dtype;

  explicit NCCLRecv(const CallValues& cv) {
    RequestStream(&stream, cv->device, StreamTagEnum::CudaCommunicate());
    RequestDistributed(&communicator, "nccl", NullValue<Value>());
    const auto* args = cv->args.as<raf::op::schema::RecvArgs>();
    CHECK(args);
    peer = args->peer;
    shape = args->shape;
    dtype = ir::String2DLDataType(args->dtype);
  }

 public:
  ~NCCLRecv() {
  }

  std::string name() const override {
    return TruncateName(GetUniqueName("raf.op.nccl._recv"));
  }

  void Execute(const CallValues& cv) {
    Execute({}, cv->out);
  }

  void Execute(const std::vector<value::Value>& inputs, value::Value output) {
    auto comm_ref = GetRef<Communicator>(reinterpret_cast<CommunicatorObj*>(communicator));
    ncclComm_t nccl_comm = Downcast<NCCLCommunicator>(comm_ref)->nccl_comm;
    DLTensor* out = output;
    NCCL_CALL(ncclRecv(out->data, BytesCompactTensor(*out) / (out->dtype.bits / 8),
                       DType(out->dtype), peer, nccl_comm, (cudaStream_t)stream));
  }

  static OpEnv* make(const CallValues& cv) {
    return new NCCLRecv(cv);
  }
};

RAF_REGISTER_DIALECT_OP(nccl, _recv, 10);
RAF_OP_ENV_MAKER("raf.op.nccl._recv", NCCLRecv::make);

class NCCLReduce : public raf::op::OpEnv {
  void* stream;
  void* communicator;
  ncclRedOp_t compute;
  int root;
  DType dtype;
  size_t total_size = 0;
  std::vector<size_t> tuple_sizes;
  void* fused_data;

  explicit NCCLReduce(const CallValues& cv) {
    auto op = ir::Op::Get("raf.op._reduce");
    auto fschema_index = ir::Op::GetAttrMap<op::FRAFSchemaFieldIndex>("FRAFSchemaFieldIndex");
    this->arg_indices = {fschema_index[op]("x")};
    RequestStream(&stream, cv->device, StreamTagEnum::CudaCommunicate());
    RequestDistributed(&communicator, "nccl", NullValue<Value>());
    auto args = cv->args.as<raf::op::schema::CommReduceArgs>();
    root = args->root;
    if (args->computation.compare("sum") == 0) {
      compute = ncclSum;
    } else if (args->computation.compare("prod") == 0) {
      compute = ncclProd;
    } else if (args->computation.compare("min") == 0) {
      compute = ncclMin;
    } else if (args->computation.compare("max") == 0) {
      compute = ncclMax;
    } else if (args->computation.compare("avg") == 0) {
#if NCCL_VERSION_CODE >= 21000
      compute = ncclAvg;
#else
      LOG(FATAL) << "Reduce with avg is not supported in NCCL < 2.10";
#endif
    } else {
      LOG(FATAL) << "Invalid computation " << args->computation;
    }

    auto& tv = args->x;
    for (int i = 0; i < tv.size(); ++i) {
      DLTensor* x = tv[i];
      size_t size = BytesCompactTensor(*x);
      tuple_sizes.push_back(size);
      total_size += size;
      dtype = x->dtype;
    }
    if (tv.size() >= 1) {
      RequestWorkspace(&fused_data, cv->device, total_size);
    }
  }

 public:
  ~NCCLReduce() {
  }

  std::string name() const override {
    return TruncateName(GetUniqueName("raf.op.nccl._reduce"));
  }

  void Execute(const CallValues& cv) override {
    auto args = cv->args.as<raf::op::schema::CommReduceArgs>();
    Execute({TupleValue::make(ir::Array<Value>(args->x.begin(), args->x.end()))}, cv->out);
  }

  void Execute(const std::vector<value::Value>& inputs, value::Value output) override {
    auto comm_ref = GetRef<Communicator>(reinterpret_cast<CommunicatorObj*>(communicator));
    ncclComm_t nccl_comm = Downcast<NCCLCommunicator>(comm_ref)->nccl_comm;
    auto input_x = Downcast<value::TupleValue>(inputs[0]);
    size_t dtype_size = 0;
    if (input_x->fields.size() == 1) {
      DLTensor* x = input_x->fields[0];
      DLTensor* out = output;
      dtype_size = GetSizeInBytes(x->dtype);

      size_t dtype_size = GetSizeInBytes(x->dtype);
      NCCL_CALL(ncclReduce(x->data, out->data, total_size / dtype_size, dtype, compute, root,
                           nccl_comm, (cudaStream_t)stream));
    } else {
      size_t offset = 0;
      for (int i = 0; i < input_x->fields.size(); ++i) {
        DLTensor* x = input_x->fields[i];
        void* buffer_data_at_offset = reinterpret_cast<uint8_t*>(fused_data) + offset;
        cudaMemcpyAsync(buffer_data_at_offset, x->data, tuple_sizes[i], cudaMemcpyDeviceToDevice,
                        (cudaStream_t)stream);
        offset += tuple_sizes[i];
        dtype_size = GetSizeInBytes(x->dtype);
      }

      NCCL_CALL(ncclReduce(fused_data, fused_data, total_size / dtype_size, dtype, compute, root,
                           nccl_comm, (cudaStream_t)stream));
      // UnFuse Tensor
      value::TupleValue out = tvm::runtime::Downcast<value::TupleValue>(output);
      auto& of = out->fields;
      for (int i = of.size() - 1; i >= 0; --i) {
        DLTensor* x = of[i];
        offset -= tuple_sizes[i];
        void* buffer_data_at_offset = reinterpret_cast<uint8_t*>(fused_data) + offset;
        cudaMemcpyAsync(x->data, buffer_data_at_offset, tuple_sizes[i], cudaMemcpyDeviceToDevice,
                        (cudaStream_t)stream);
      }
    }
  }

  static OpEnv* make(const CallValues& cv) {
    return new NCCLReduce(cv);
  }
};

RAF_REGISTER_DIALECT_OP(nccl, _reduce, 10);
RAF_OP_ENV_MAKER("raf.op.nccl._reduce", NCCLReduce::make);

}  // namespace nccl
}  // namespace communication
}  // namespace op
}  // namespace raf<|MERGE_RESOLUTION|>--- conflicted
+++ resolved
@@ -200,11 +200,7 @@
     auto fschema_index = ir::Op::GetAttrMap<op::FRAFSchemaFieldIndex>("FRAFSchemaFieldIndex");
     this->arg_indices = {fschema_index[op]("tensor_list")};
     RequestStream(&stream, cv->device, StreamTagEnum::CudaCommunicate());
-<<<<<<< HEAD
-    RequestDistributed(&communicator);
-=======
     RequestDistributed(&communicator, "nccl", NullValue<Value>());
->>>>>>> d6bc14d2
   }
 
  public:
@@ -347,11 +343,7 @@
     auto fschema_index = ir::Op::GetAttrMap<op::FRAFSchemaFieldIndex>("FRAFSchemaFieldIndex");
     this->arg_indices = {fschema_index[op]("tensor_list")};
     RequestStream(&stream, cv->device, StreamTagEnum::CudaCommunicate());
-<<<<<<< HEAD
-    RequestDistributed(&communicator);
-=======
     RequestDistributed(&communicator, "nccl", NullValue<Value>());
->>>>>>> d6bc14d2
     auto args = cv->args.as<raf::op::schema::GroupReduceScatterArgs>();
     if (args->computation.compare("sum") == 0) {
       compute = ncclSum;
