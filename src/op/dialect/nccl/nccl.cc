--- conflicted
+++ resolved
@@ -29,7 +29,7 @@
 
 class NCCLAllReduce : public raf::op::OpEnv {
   void* stream;
-  Communicator communicator;
+  void* communicator;
   void* fused_data;
   size_t total_size = 0;
   std::vector<size_t> tuple_sizes;
@@ -62,12 +62,7 @@
       LOG(FATAL) << "Invalid computation " << args->computation;
     }
 
-<<<<<<< HEAD
     RequestDistributed(&communicator, "nccl", args->rank_list);    
-=======
-    // TODO(@Tonny-Gu): Should be replaced with RequestDistributed in next PR.
-    communicator = Communicator::Get("nccl", args->rank_list);
->>>>>>> d07771b7
 
     for (int i = 0; i < tv.size(); ++i) {
       DLTensor* x = tv[i];
@@ -100,12 +95,8 @@
     // using namespace std::this_thread;
     // using namespace std::chrono;
     // sleep_until(system_clock::now() + nanoseconds(200));
-<<<<<<< HEAD
-    auto comm_ptr = reinterpret_cast<Communicator*>(communicator);
-    ncclComm_t nccl_comm = Downcast<NCCLCommunicator>(*comm_ptr)->nccl_comm;
-=======
-    ncclComm_t nccl_comm = Downcast<NCCLCommunicator>(communicator)->nccl_comm;
->>>>>>> d07771b7
+    auto comm_ptr = reinterpret_cast<Communicator*>(communicator);
+    ncclComm_t nccl_comm = Downcast<NCCLCommunicator>(*comm_ptr)->nccl_comm;
 
     // Fuse Tensor
     auto tv = Downcast<value::TupleValue>(inputs[0]);
@@ -157,19 +148,14 @@
 
 class NCCLAllGather : public raf::op::OpEnv {
   void* stream;
-  Communicator communicator;
+  void* communicator;
   explicit NCCLAllGather(const CallValues& cv) {
     auto op = ir::Op::Get("raf.op._allgather");
     auto fschema_index = ir::Op::GetAttrMap<op::FRAFSchemaFieldIndex>("FRAFSchemaFieldIndex");
     auto args = cv->args.as<raf::op::schema::AllgatherArgs>();
     this->arg_indices = {fschema_index[op]("x")};
     RequestStream(&stream, cv->device, StreamTagEnum::CudaCommunicate());
-<<<<<<< HEAD
     RequestDistributed(&communicator, "nccl", args->rank_list);
-=======
-    // TODO(@Tonny-Gu): Should be replaced with RequestDistributed in next PR.
-    communicator = Communicator::Get("nccl", args->rank_list);
->>>>>>> d07771b7
   }
 
  public:
@@ -186,12 +172,8 @@
   }
 
   void Execute(const std::vector<value::Value>& inputs, value::Value output) {
-<<<<<<< HEAD
-    auto comm_ptr = reinterpret_cast<Communicator*>(communicator);
-    ncclComm_t nccl_comm = Downcast<NCCLCommunicator>(*comm_ptr)->nccl_comm;
-=======
-    ncclComm_t nccl_comm = Downcast<NCCLCommunicator>(communicator)->nccl_comm;
->>>>>>> d07771b7
+    auto comm_ptr = reinterpret_cast<Communicator*>(communicator);
+    ncclComm_t nccl_comm = Downcast<NCCLCommunicator>(*comm_ptr)->nccl_comm;
     DLTensor* x = inputs[0];
     DLTensor* out = output;
     int64_t size = 1;
@@ -263,13 +245,8 @@
   }
 
   void Execute(const std::vector<value::Value>& inputs, value::Value output) {
-<<<<<<< HEAD
-    auto comm_ptr = reinterpret_cast<Communicator*>(communicator);
-    ncclComm_t nccl_comm = Downcast<NCCLCommunicator>(*comm_ptr)->nccl_comm;
-=======
-    auto comm_ptr = reinterpret_cast<NCCLCommunicatorObj*>(communicator);
-    ncclComm_t nccl_comm = comm_ptr->nccl_comm;
->>>>>>> d07771b7
+    auto comm_ptr = reinterpret_cast<Communicator*>(communicator);
+    ncclComm_t nccl_comm = Downcast<NCCLCommunicator>(*comm_ptr)->nccl_comm;
     size_t offset = 0;
     DLTensor* out = output;
     DType dtype;
@@ -345,13 +322,8 @@
   }
 
   void Execute(const std::vector<value::Value>& inputs, value::Value output) {
-<<<<<<< HEAD
-    auto comm_ptr = reinterpret_cast<Communicator*>(communicator);
-    ncclComm_t nccl_comm = Downcast<NCCLCommunicator>(*comm_ptr)->nccl_comm;
-=======
-    auto comm_ptr = reinterpret_cast<NCCLCommunicatorObj*>(communicator);
-    ncclComm_t nccl_comm = comm_ptr->nccl_comm;
->>>>>>> d07771b7
+    auto comm_ptr = reinterpret_cast<Communicator*>(communicator);
+    ncclComm_t nccl_comm = Downcast<NCCLCommunicator>(*comm_ptr)->nccl_comm;
     auto tv = Downcast<value::TupleValue>(inputs[0]);
     size_t dtype_size = 0;
     if (tv->fields.size() == 1) {
@@ -429,13 +401,8 @@
   }
 
   void Execute(const std::vector<value::Value>& inputs, value::Value output) {
-<<<<<<< HEAD
-    auto comm_ptr = reinterpret_cast<Communicator*>(communicator);
-    ncclComm_t nccl_comm = Downcast<NCCLCommunicator>(*comm_ptr)->nccl_comm;
-=======
-    auto comm_ptr = reinterpret_cast<NCCLCommunicatorObj*>(communicator);
-    ncclComm_t nccl_comm = comm_ptr->nccl_comm;
->>>>>>> d07771b7
+    auto comm_ptr = reinterpret_cast<Communicator*>(communicator);
+    ncclComm_t nccl_comm = Downcast<NCCLCommunicator>(*comm_ptr)->nccl_comm;
     const DLTensor* x = inputs[0];
     NCCL_CALL(ncclSend(x->data, BytesCompactTensor(*x) / (x->dtype.bits / 8), DType(x->dtype), peer,
                        nccl_comm, (cudaStream_t)stream));
@@ -479,13 +446,8 @@
   }
 
   void Execute(const std::vector<value::Value>& inputs, value::Value output) {
-<<<<<<< HEAD
-    auto comm_ptr = reinterpret_cast<Communicator*>(communicator);
-    ncclComm_t nccl_comm = Downcast<NCCLCommunicator>(*comm_ptr)->nccl_comm;
-=======
-    auto comm_ptr = reinterpret_cast<NCCLCommunicatorObj*>(communicator);
-    ncclComm_t nccl_comm = comm_ptr->nccl_comm;
->>>>>>> d07771b7
+    auto comm_ptr = reinterpret_cast<Communicator*>(communicator);
+    ncclComm_t nccl_comm = Downcast<NCCLCommunicator>(*comm_ptr)->nccl_comm;
     DLTensor* out = output;
     NCCL_CALL(ncclRecv(out->data, BytesCompactTensor(*out) / (out->dtype.bits / 8),
                        DType(out->dtype), peer, nccl_comm, (cudaStream_t)stream));
@@ -562,13 +524,8 @@
   }
 
   void Execute(const std::vector<value::Value>& inputs, value::Value output) override {
-<<<<<<< HEAD
-    auto comm_ptr = reinterpret_cast<Communicator*>(communicator);
-    ncclComm_t nccl_comm = Downcast<NCCLCommunicator>(*comm_ptr)->nccl_comm;
-=======
-    auto comm_ptr = reinterpret_cast<NCCLCommunicatorObj*>(communicator);
-    ncclComm_t nccl_comm = comm_ptr->nccl_comm;
->>>>>>> d07771b7
+    auto comm_ptr = reinterpret_cast<Communicator*>(communicator);
+    ncclComm_t nccl_comm = Downcast<NCCLCommunicator>(*comm_ptr)->nccl_comm;
     auto input_x = Downcast<value::TupleValue>(inputs[0]);
     size_t dtype_size = 0;
     if (input_x->fields.size() == 1) {
