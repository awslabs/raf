/*!
 * Copyright (c) 2021 by Contributors
 * \file src/op/dialect/cuda/nccl.cc
 * \brief Communication operators implmentated by NCCL
 */
#include <vector>
#include <chrono>
#include <thread>
#include "mnm/op_utils.h"
#include "mnm/dist_context.h"
#include "mnm/nccl_communicator.h"
#include "../../schema/communication.h"
#include "./communication_utils.h"

namespace mnm {
namespace op {
namespace communication {
namespace nccl {
using namespace distributed;
using namespace distributed::communicator;
using common::shape_utils::BytesCompactTensor;
using stream_pool::StreamTagEnum;

MNM_REGISTER_DIALECT("nccl").set_enable(DevType::kCUDA());

class NCCLAllReduce : public mnm::op::OpEnv {
  void* stream;
  Communicator communicator;
  void* fused_data;
  size_t total_size = 0;
  std::vector<size_t> tuple_sizes;
  DType dtype;
  ncclRedOp_t compute;

  explicit NCCLAllReduce(const CallValues& cv) {
    auto op = ir::Op::Get("mnm.op._allreduce");
    auto fschema_index = ir::Op::GetAttrMap<op::FMNMSchemaFieldIndex>("FMNMSchemaFieldIndex");
    this->arg_indices = {fschema_index[op]("x")};
    RequestStream(&stream, cv->device, StreamTagEnum::CudaCommunicate());
    auto args = cv->args.as<mnm::op::schema::AllreduceArgs>();
    auto& tv = args->x;

    if (args->computation.compare("sum") == 0) {
      compute = ncclSum;
    } else if (args->computation.compare("prod") == 0) {
      compute = ncclProd;
    } else if (args->computation.compare("min") == 0) {
      compute = ncclMin;
    } else if (args->computation.compare("max") == 0) {
      compute = ncclMax;
    } else if (args->computation.compare("avg") == 0) {
#if NCCL_VERSION_CODE >= 21000
      compute = ncclAvg;
#else
      LOG(FATAL) << "AllReduce with avg is not supported in NCCL < 2.10";
#endif
    } else {
      LOG(FATAL) << "Invalid computation " << args->computation;
    }

    if (args->rank_list.empty()) {
<<<<<<< HEAD
      RequestDistributed(&communicator);
    } else {
      communicator = CommunicatorManager::Get()->GetCommunicator("nccl", args->rank_list);
=======
      // RequestDistributed(&communicator);
      // TODO: fix this
      communicator = Communicator::Get("nccl");
    } else {
      communicator = Communicator::Get("nccl", args->rank_list);
>>>>>>> e7360656
      // Should unify the way of getting a communicator
    }

    for (int i = 0; i < tv.size(); ++i) {
      DLTensor* x = tv[i];
      size_t size = BytesCompactTensor(*x);
      tuple_sizes.push_back(size);
      total_size += size;
      dtype = x->dtype;
    }
    if (tv.size() > 1) {
      RequestWorkspace(&fused_data, cv->device, total_size);
    }
  }

 public:
  ~NCCLAllReduce() {
    // Nothing
  }

  std::string name() const override {
    return TruncateName(GetUniqueName("mnm.op.nccl._allreduce"));
  }

  void Execute(const CallValues& cv) override {
    auto args = cv->args.as<mnm::op::schema::AllreduceArgs>();
    Execute({TupleValue::make(ir::Array<Value>(args->x.begin(), args->x.end()))}, cv->out);
  }

  void Execute(const std::vector<value::Value>& inputs, value::Value output) override {
    // We can use sleep to test communication scheduling locally.
    // using namespace std::this_thread;
    // using namespace std::chrono;
    // sleep_until(system_clock::now() + nanoseconds(200));
    ncclComm_t nccl_comm = Downcast<NCCLCommunicator>(communicator)->nccl_comm;

    // Fuse Tensor
    auto tv = Downcast<value::TupleValue>(inputs[0]);
    size_t dtype_size = 0;
    if (tv->fields.size() == 1) {
      DLTensor* x = tv->fields[0];
      DLTensor* out = output;
      dtype_size = GetSizeInBytes(x->dtype);
      NCCL_CALL(ncclAllReduce(x->data, out->data, total_size / dtype_size, dtype, compute,
                              (ncclComm_t)nccl_comm, (cudaStream_t)stream));

    } else {
      size_t offset = 0;
      for (int i = 0; i < tv->fields.size(); ++i) {
        DLTensor* x = tv->fields[i];
        void* buffer_data_at_offset = reinterpret_cast<uint8_t*>(fused_data) + offset;
        cudaMemcpyAsync(buffer_data_at_offset, x->data, tuple_sizes[i], cudaMemcpyDeviceToDevice,
                        (cudaStream_t)stream);
        offset += tuple_sizes[i];
        CHECK(dtype_size == 0 || dtype_size == GetSizeInBytes(x->dtype))
            << "AllReduce requires tensors to be the same type.";
        dtype_size = GetSizeInBytes(x->dtype);
        dtype = x->dtype;
      }

      // Allreduce
      NCCL_CALL(ncclAllReduce(fused_data, fused_data, total_size / dtype_size, dtype, compute,
                              (ncclComm_t)nccl_comm, (cudaStream_t)stream));
      // UnFuse Tensor
      value::TupleValue out = tvm::runtime::Downcast<value::TupleValue>(output);
      auto& of = out->fields;
      for (int i = of.size() - 1; i >= 0; --i) {
        DLTensor* x = of[i];
        offset -= tuple_sizes[i];
        void* buffer_data_at_offset = reinterpret_cast<uint8_t*>(fused_data) + offset;
        cudaMemcpyAsync(x->data, buffer_data_at_offset, tuple_sizes[i], cudaMemcpyDeviceToDevice,
                        (cudaStream_t)stream);
      }
    }
  }

  static OpEnv* make(const CallValues& cv) {
    return new NCCLAllReduce(cv);
  }
};

MNM_REGISTER_DIALECT_OP(nccl, _allreduce, 10);
MNM_OP_ENV_MAKER("mnm.op.nccl._allreduce", NCCLAllReduce::make);

class NCCLAllGather : public mnm::op::OpEnv {
  void* stream;
  Communicator communicator;
  explicit NCCLAllGather(const CallValues& cv) {
    auto op = ir::Op::Get("mnm.op._allgather");
    auto fschema_index = ir::Op::GetAttrMap<op::FMNMSchemaFieldIndex>("FMNMSchemaFieldIndex");
    auto args = cv->args.as<mnm::op::schema::AllgatherArgs>();
    this->arg_indices = {fschema_index[op]("x")};
    RequestStream(&stream, cv->device, StreamTagEnum::CudaCommunicate());

    if (args->rank_list.empty()) {
<<<<<<< HEAD
      RequestDistributed(&communicator);
    } else {
      communicator = CommunicatorManager::Get()->GetCommunicator("nccl", args->rank_list);
=======
      // RequestDistributed(&communicator);
      // TODO: fix this
      communicator = Communicator::Get("nccl");
    } else {
      communicator = Communicator::Get("nccl", args->rank_list);
>>>>>>> e7360656
    }
  }

 public:
  ~NCCLAllGather() {
  }

  std::string name() const override {
    return TruncateName(GetUniqueName("mnm.op.nccl._allgather"));
  }

  void Execute(const CallValues& cv) {
    auto args = cv->args.as<mnm::op::schema::AllgatherArgs>();
    Execute({args->x}, cv->out);
  }

  void Execute(const std::vector<value::Value>& inputs, value::Value output) {
    ncclComm_t nccl_comm = Downcast<NCCLCommunicator>(communicator)->nccl_comm;
    DLTensor* x = inputs[0];
    DLTensor* out = output;
    int64_t size = 1;
    for (int i = 0; i < x->ndim; ++i) {
      size *= x->shape[i];
    }
    NCCL_CALL(ncclAllGather(x->data, out->data, size, DType(x->dtype), (ncclComm_t)nccl_comm,
                            (cudaStream_t)stream));
  }

  static OpEnv* make(const CallValues& cv) {
    return new NCCLAllGather(cv);
  }
};

MNM_REGISTER_DIALECT_OP(nccl, _allgather, 10);
MNM_OP_ENV_MAKER("mnm.op.nccl._allgather", NCCLAllGather::make);

class NCCLReduceScatter : public mnm::op::OpEnv {
  void* stream;
  void* communicator;
  void* in_buffer;
  size_t size_in_bytes;
  size_t size;
  ncclRedOp_t compute;

  explicit NCCLReduceScatter(const CallValues& cv) {
    auto op = ir::Op::Get("mnm.op._reduce_scatter");
    auto fschema_index = ir::Op::GetAttrMap<op::FMNMSchemaFieldIndex>("FMNMSchemaFieldIndex");
    this->arg_indices = {fschema_index[op]("x")};
    RequestStream(&stream, cv->device, StreamTagEnum::CudaCommunicate());
    RequestDistributed(&communicator);
    auto args = cv->args.as<mnm::op::schema::ReduceScatterArgs>();
    if (args->computation.compare("sum") == 0) {
      compute = ncclSum;
    } else if (args->computation.compare("prod") == 0) {
      compute = ncclProd;
    } else if (args->computation.compare("min") == 0) {
      compute = ncclMin;
    } else if (args->computation.compare("max") == 0) {
      compute = ncclMax;
    } else if (args->computation.compare("avg") == 0) {
#if NCCL_VERSION_CODE >= 21000
      compute = ncclAvg;
#else
      LOG(FATAL) << "ReduceScatter with avg is not supported in NCCL < 2.10";
#endif
    } else {
      LOG(FATAL) << "Invalid computation " << args->computation;
    }

    const DLTensor* out = cv->out;
    size_in_bytes = BytesCompactTensor(*out);
    size = size_in_bytes / (out->dtype.bits / 8);
    RequestWorkspace(&in_buffer, cv->device, size_in_bytes * DistContext::Global()->size);
  }

 public:
  ~NCCLReduceScatter() {
  }

  std::string name() const override {
    return TruncateName(GetUniqueName("mnm.op.nccl._reduce_scatter"));
  }

  void Execute(const CallValues& cv) {
    auto args = cv->args.as<mnm::op::schema::ReduceScatterArgs>();
    Execute({TupleValue::make(ir::Array<Value>(args->x.begin(), args->x.end()))}, cv->out);
  }

  void Execute(const std::vector<value::Value>& inputs, value::Value output) {
    auto comm_ptr = reinterpret_cast<NCCLCommunicatorObj*>(communicator);
    ncclComm_t nccl_comm = comm_ptr->nccl_comm;
    size_t offset = 0;
    DLTensor* out = output;
    DType dtype;

    auto tv = Downcast<value::TupleValue>(inputs[0]);
    if (tv->fields.size() == 1) {
      DLTensor* x = tv->fields[0];
      dtype = x->dtype;
      NCCL_CALL(ncclReduceScatter(x->data, out->data, size, dtype, compute, (ncclComm_t)nccl_comm,
                                  (cudaStream_t)stream));
    } else {
      for (int i = 0; i < tv->fields.size(); ++i) {
        DLTensor* x = tv->fields[i];
        void* buffer_data_at_offset = reinterpret_cast<uint8_t*>(in_buffer) + size_in_bytes * i;
        cudaMemcpyAsync(buffer_data_at_offset, x->data, size_in_bytes, cudaMemcpyDeviceToDevice,
                        (cudaStream_t)stream);
        dtype = x->dtype;
      }
      NCCL_CALL(ncclReduceScatter(in_buffer, out->data, size, dtype, compute, (ncclComm_t)nccl_comm,
                                  (cudaStream_t)stream));
    }
  }

  static OpEnv* make(const CallValues& cv) {
    return new NCCLReduceScatter(cv);
  }
};

MNM_REGISTER_DIALECT_OP(nccl, _reduce_scatter, 10);
MNM_OP_ENV_MAKER("mnm.op.nccl._reduce_scatter", NCCLReduceScatter::make);

class NCCLBroadcast : public mnm::op::OpEnv {
  void* stream;
  void* communicator;
  void* fused_data;
  size_t total_size = 0;
  std::vector<size_t> tuple_sizes;
  DType dtype;
  int root;

  explicit NCCLBroadcast(const CallValues& cv) {
    auto op = ir::Op::Get("mnm.op._broadcast");
    auto fschema_index = ir::Op::GetAttrMap<op::FMNMSchemaFieldIndex>("FMNMSchemaFieldIndex");
    this->arg_indices = {fschema_index[op]("x")};
    auto args = cv->args.as<mnm::op::schema::BroadcastArgs>();
    RequestStream(&stream, cv->device, StreamTagEnum::CudaCommunicate());
    RequestDistributed(&communicator);
    auto& tv = args->x;
    root = args->root;
    for (int i = 0; i < tv.size(); ++i) {
      DLTensor* x = tv[i];
      size_t size = BytesCompactTensor(*x);
      tuple_sizes.push_back(size);
      total_size += size;
      dtype = x->dtype;
    }
    if (tv.size() == 1) return;
    RequestWorkspace(&fused_data, cv->device, total_size);
  }

 public:
  ~NCCLBroadcast() {
    // Nothing
  }

  std::string name() const override {
    return TruncateName(GetUniqueName("mnm.op.nccl._broadcast"));
  }

  void Execute(const CallValues& cv) override {
    auto args = cv->args.as<mnm::op::schema::BroadcastArgs>();
    Execute({TupleValue::make(ir::Array<Value>(args->x.begin(), args->x.end()))}, cv->out);
  }

  void Execute(const std::vector<value::Value>& inputs, value::Value output) {
    auto comm_ptr = reinterpret_cast<NCCLCommunicatorObj*>(communicator);
    ncclComm_t nccl_comm = comm_ptr->nccl_comm;
    auto tv = Downcast<value::TupleValue>(inputs[0]);
    size_t dtype_size = 0;
    if (tv->fields.size() == 1) {
      DLTensor* x = tv->fields[0];
      DLTensor* out = output;
      dtype_size = GetSizeInBytes(x->dtype);
      NCCL_CALL(ncclBroadcast(x->data, out->data, total_size / dtype_size, dtype, root,
                              (ncclComm_t)nccl_comm, (cudaStream_t)stream));
      return;
    }

    size_t offset = 0;
    for (int i = 0; i < tv->fields.size(); ++i) {
      DLTensor* x = tv->fields[i];
      void* buffer_data_at_offset = reinterpret_cast<uint8_t*>(fused_data) + offset;
      cudaMemcpyAsync(buffer_data_at_offset, x->data, tuple_sizes[i], cudaMemcpyDeviceToDevice,
                      (cudaStream_t)stream);
      offset += tuple_sizes[i];
      CHECK(dtype_size == 0 || dtype_size == GetSizeInBytes(x->dtype))
          << "Broadcast requires tensors to be the same type.";
      dtype_size = GetSizeInBytes(x->dtype);
    }

    NCCL_CALL(ncclBroadcast(fused_data, fused_data, total_size / dtype_size, dtype, root,
                            (ncclComm_t)nccl_comm, (cudaStream_t)stream));

    // UnFuse Tensor
    value::TupleValue out = tvm::runtime::Downcast<value::TupleValue>(output);
    auto& of = out->fields;
    for (int i = of.size() - 1; i >= 0; --i) {
      DLTensor* x = of[i];
      offset -= tuple_sizes[i];
      void* buffer_data_at_offset = reinterpret_cast<uint8_t*>(fused_data) + offset;
      cudaMemcpyAsync(x->data, buffer_data_at_offset, tuple_sizes[i], cudaMemcpyDeviceToDevice,
                      (cudaStream_t)stream);
    }
  }

  static OpEnv* make(const CallValues& cv) {
    return new NCCLBroadcast(cv);
  }
};

MNM_REGISTER_DIALECT_OP(nccl, _broadcast, 10);
MNM_OP_ENV_MAKER("mnm.op.nccl._broadcast", NCCLBroadcast::make);

class NCCLSend : public mnm::op::OpEnv {
  void* stream;
  void* communicator;
  int peer;

  explicit NCCLSend(const CallValues& cv) {
    auto op = ir::Op::Get("mnm.op._send");
    auto fschema_index = ir::Op::GetAttrMap<op::FMNMSchemaFieldIndex>("FMNMSchemaFieldIndex");
    this->arg_indices = {fschema_index[op]("x")};
    RequestStream(&stream, cv->device, StreamTagEnum::CudaCommunicate());
    RequestDistributed(&communicator);
    const auto* args = cv->args.as<mnm::op::schema::SendArgs>();
    CHECK(args);
    peer = args->peer;
  }

 public:
  ~NCCLSend() {
  }

  std::string name() const override {
    return TruncateName(GetUniqueName("mnm.op.nccl._send"));
  }

  void Execute(const CallValues& cv) {
    const auto* args = cv->args.as<mnm::op::schema::SendArgs>();
    CHECK(args);
    Execute({args->x}, cv->out);
  }

  void Execute(const std::vector<value::Value>& inputs, value::Value output) {
    auto comm_ptr = reinterpret_cast<NCCLCommunicatorObj*>(communicator);
    ncclComm_t nccl_comm = comm_ptr->nccl_comm;
    const DLTensor* x = inputs[0];
    NCCL_CALL(ncclSend(x->data, BytesCompactTensor(*x) / (x->dtype.bits / 8), DType(x->dtype), peer,
                       (ncclComm_t)nccl_comm, (cudaStream_t)stream));
  }

  static OpEnv* make(const CallValues& cv) {
    return new NCCLSend(cv);
  }
};

MNM_REGISTER_DIALECT_OP(nccl, _send, 10);
MNM_OP_ENV_MAKER("mnm.op.nccl._send", NCCLSend::make);

class NCCLRecv : public mnm::op::OpEnv {
  void* stream;
  void* communicator;
  int peer;
  std::vector<int64_t> shape;
  DType dtype;

  explicit NCCLRecv(const CallValues& cv) {
    RequestStream(&stream, cv->device, StreamTagEnum::CudaCommunicate());
    RequestDistributed(&communicator);
    const auto* args = cv->args.as<mnm::op::schema::RecvArgs>();
    CHECK(args);
    peer = args->peer;
    shape = args->shape;
    dtype = ir::String2DLDataType(args->dtype);
  }

 public:
  ~NCCLRecv() {
  }

  std::string name() const override {
    return TruncateName(GetUniqueName("mnm.op.nccl._recv"));
  }

  void Execute(const CallValues& cv) {
    Execute({}, cv->out);
  }

  void Execute(const std::vector<value::Value>& inputs, value::Value output) {
    auto comm_ptr = reinterpret_cast<NCCLCommunicatorObj*>(communicator);
    ncclComm_t nccl_comm = comm_ptr->nccl_comm;
    DLTensor* out = output;
    NCCL_CALL(ncclRecv(out->data, BytesCompactTensor(*out) / (out->dtype.bits / 8),
                       DType(out->dtype), peer, (ncclComm_t)nccl_comm, (cudaStream_t)stream));
  }

  static OpEnv* make(const CallValues& cv) {
    return new NCCLRecv(cv);
  }
};

MNM_REGISTER_DIALECT_OP(nccl, _recv, 10);
MNM_OP_ENV_MAKER("mnm.op.nccl._recv", NCCLRecv::make);

class NCCLReduce : public mnm::op::OpEnv {
  void* stream;
  void* communicator;
  ncclRedOp_t compute;
  int root;
  DType dtype;
  size_t total_size = 0;
  std::vector<size_t> tuple_sizes;
  void* fused_data;

  explicit NCCLReduce(const CallValues& cv) {
    auto op = ir::Op::Get("mnm.op._reduce");
    auto fschema_index = ir::Op::GetAttrMap<op::FMNMSchemaFieldIndex>("FMNMSchemaFieldIndex");
    this->arg_indices = {fschema_index[op]("x")};
    RequestStream(&stream, cv->device, StreamTagEnum::CudaCommunicate());
    RequestDistributed(&communicator);
    auto args = cv->args.as<mnm::op::schema::CommReduceArgs>();
    root = args->root;
    if (args->computation.compare("sum") == 0) {
      compute = ncclSum;
    } else if (args->computation.compare("prod") == 0) {
      compute = ncclProd;
    } else if (args->computation.compare("min") == 0) {
      compute = ncclMin;
    } else if (args->computation.compare("max") == 0) {
      compute = ncclMax;
    } else if (args->computation.compare("avg") == 0) {
#if NCCL_VERSION_CODE >= 21000
      compute = ncclAvg;
#else
      LOG(FATAL) << "Reduce with avg is not supported in NCCL < 2.10";
#endif
    } else {
      LOG(FATAL) << "Invalid computation " << args->computation;
    }

    auto& tv = args->x;
    for (int i = 0; i < tv.size(); ++i) {
      DLTensor* x = tv[i];
      size_t size = BytesCompactTensor(*x);
      tuple_sizes.push_back(size);
      total_size += size;
      dtype = x->dtype;
    }
    if (tv.size() >= 1) {
      RequestWorkspace(&fused_data, cv->device, total_size);
    }
  }

 public:
  ~NCCLReduce() {
  }

  std::string name() const override {
    return TruncateName(GetUniqueName("mnm.op.nccl._reduce"));
  }

  void Execute(const CallValues& cv) override {
    auto args = cv->args.as<mnm::op::schema::CommReduceArgs>();
    Execute({TupleValue::make(ir::Array<Value>(args->x.begin(), args->x.end()))}, cv->out);
  }

  void Execute(const std::vector<value::Value>& inputs, value::Value output) override {
    auto comm_ptr = reinterpret_cast<NCCLCommunicatorObj*>(communicator);
    ncclComm_t nccl_comm = comm_ptr->nccl_comm;
    auto input_x = Downcast<value::TupleValue>(inputs[0]);
    size_t dtype_size = 0;
    if (input_x->fields.size() == 1) {
      DLTensor* x = input_x->fields[0];
      DLTensor* out = output;
      dtype_size = GetSizeInBytes(x->dtype);

      size_t dtype_size = GetSizeInBytes(x->dtype);
      NCCL_CALL(ncclReduce(x->data, out->data, total_size / dtype_size, dtype, compute, root,
                           (ncclComm_t)nccl_comm, (cudaStream_t)stream));
    } else {
      size_t offset = 0;
      for (int i = 0; i < input_x->fields.size(); ++i) {
        DLTensor* x = input_x->fields[i];
        void* buffer_data_at_offset = reinterpret_cast<uint8_t*>(fused_data) + offset;
        cudaMemcpyAsync(buffer_data_at_offset, x->data, tuple_sizes[i], cudaMemcpyDeviceToDevice,
                        (cudaStream_t)stream);
        offset += tuple_sizes[i];
        dtype_size = GetSizeInBytes(x->dtype);
      }

      NCCL_CALL(ncclReduce(fused_data, fused_data, total_size / dtype_size, dtype, compute, root,
                           (ncclComm_t)nccl_comm, (cudaStream_t)stream));
      // UnFuse Tensor
      value::TupleValue out = tvm::runtime::Downcast<value::TupleValue>(output);
      auto& of = out->fields;
      for (int i = of.size() - 1; i >= 0; --i) {
        DLTensor* x = of[i];
        offset -= tuple_sizes[i];
        void* buffer_data_at_offset = reinterpret_cast<uint8_t*>(fused_data) + offset;
        cudaMemcpyAsync(x->data, buffer_data_at_offset, tuple_sizes[i], cudaMemcpyDeviceToDevice,
                        (cudaStream_t)stream);
      }
    }
  }

  static OpEnv* make(const CallValues& cv) {
    return new NCCLReduce(cv);
  }
};

MNM_REGISTER_DIALECT_OP(nccl, _reduce, 10);
MNM_OP_ENV_MAKER("mnm.op.nccl._reduce", NCCLReduce::make);

}  // namespace nccl
}  // namespace communication
}  // namespace op
}  // namespace mnm<|MERGE_RESOLUTION|>--- conflicted
+++ resolved
@@ -59,17 +59,11 @@
     }
 
     if (args->rank_list.empty()) {
-<<<<<<< HEAD
-      RequestDistributed(&communicator);
-    } else {
-      communicator = CommunicatorManager::Get()->GetCommunicator("nccl", args->rank_list);
-=======
       // RequestDistributed(&communicator);
       // TODO: fix this
       communicator = Communicator::Get("nccl");
     } else {
       communicator = Communicator::Get("nccl", args->rank_list);
->>>>>>> e7360656
       // Should unify the way of getting a communicator
     }
 
@@ -165,17 +159,11 @@
     RequestStream(&stream, cv->device, StreamTagEnum::CudaCommunicate());
 
     if (args->rank_list.empty()) {
-<<<<<<< HEAD
-      RequestDistributed(&communicator);
-    } else {
-      communicator = CommunicatorManager::Get()->GetCommunicator("nccl", args->rank_list);
-=======
       // RequestDistributed(&communicator);
       // TODO: fix this
       communicator = Communicator::Get("nccl");
     } else {
       communicator = Communicator::Get("nccl", args->rank_list);
->>>>>>> e7360656
     }
   }
 
