--- conflicted
+++ resolved
@@ -893,11 +893,6 @@
   const auto* args = call->args.as<GroupCastArgs>();
   CHECK(args != nullptr);
 
-<<<<<<< HEAD
-  const DLTensor* first_tensor = args->tensor_list[0];
-
-=======
->>>>>>> d6bc14d2
   std::vector<TensorValue> ret;
   std::string dtype = args->dtype;
   for (int i = 0; i < args->tensor_list.size(); ++i) {
@@ -906,11 +901,6 @@
     ret.push_back(TensorValue::Assemble(/*dev=*/x->device,
                                         /*dtype=*/String2DLDataType(dtype),
                                         /*shape=*/oshape));
-<<<<<<< HEAD
-  }
-  call->out = TupleValue::make(ir::Array<Value>(ret.begin(), ret.end()));
-  call->device = first_tensor->device;
-=======
     if (i == 0) {
       call->device = x->device;
     } else {
@@ -920,7 +910,6 @@
     }
   }
   call->out = TupleValue::make(ir::Array<Value>(ret.begin(), ret.end()));
->>>>>>> d6bc14d2
 });
 
 RAF_OP_DECLARE("raf.op.gather", [](const CallValues& call) {
