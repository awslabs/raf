/*
 * Copyright Amazon.com, Inc. or its affiliates. All Rights Reserved.
 * SPDX-License-Identifier: Apache-2.0
 */

/*!
 * \file src/op/declare/collective_comm.cc
 * \brief Declaration of collective communication operators
 */
#include "raf/op.h"
#include "raf/tensor.h"
#include "raf/communicator.h"
#include "../schema/communication.h"
#include "../schema/ufunc.h"
#include "./declare_utils.h"

namespace raf {
namespace op {
namespace declare {

using namespace raf::op::schema;
using namespace raf::value;
using namespace raf::distributed::communicator;
using tensor::Tensor;

void AllReduce(const CallValues& call) {
  const auto* args = call->args.as<AllreduceArgs>();
  CHECK(args != nullptr);
  ir::Array<Value> ret;
  auto& tv = args->x;
  const DLTensor* x = tv[0];
  call->device = x->device;
  for (int i = 0; i < tv.size(); ++i) {
    const DLTensor* x = tv[i];
    std::vector<int64_t> shape(x->shape, x->shape + x->ndim);
    ret.push_back(TensorValue::Assemble(/*dev=*/x->device,
                                        /*dtype=*/x->dtype,
                                        /*shape=*/shape));
  }
  if (ret.size() == 0) call->callee = ir::NullValue<OpValue>();
  if (ret.size() == 1) {
    call->out = ret[0];
  } else {
    call->out = TupleValue::make(ir::Array<Value>(ret.begin(), ret.end()));
  }
}

RAF_OP_DECLARE("raf.op._allreduce", AllReduce)
    .set_attr<TOpPattern>("TOpPattern", kOpaque)
    .set_attr<TRAFCollective>("TRAFCollective", true)
    .set_attr<TRAFInplaceUpdate>("TRAFInplaceUpdate", {{0, 0}});

void Reduce(const CallValues& call) {
  const auto* args = call->args.as<CommReduceArgs>();
  CHECK(args != nullptr);
  ir::Array<Value> ret;
  auto& tv = args->x;
  const DLTensor* x = tv[0];
  call->device = x->device;
  for (int i = 0; i < tv.size(); ++i) {
    const DLTensor* x = tv[i];
    std::vector<int64_t> shape(x->shape, x->shape + x->ndim);
    ret.push_back(TensorValue::Assemble(/*dev=*/x->device,
                                        /*dtype=*/x->dtype,
                                        /*shape=*/shape));
  }
  if (ret.size() == 0) {
    call->callee = ir::NullValue<OpValue>();
  } else if (ret.size() == 1) {
    call->out = ret[0];
  } else {
    call->out = TupleValue::make(ir::Array<Value>(ret.begin(), ret.end()));
  }
}

RAF_OP_DECLARE("raf.op._reduce", Reduce)
    .set_attr<TOpPattern>("TOpPattern", kOpaque)
    .set_attr<TRAFCollective>("TRAFCollective", true)
    .set_attr<TRAFInplaceUpdate>("TRAFInplaceUpdate", {{0, 0}});

void AllGather(const CallValues& call) {
  const auto* args = call->args.as<AllgatherArgs>();
  CHECK(args != nullptr);
  ir::Array<Value> ret;
  const DLTensor* x = args->x;
  std::vector<int64_t> shape(x->shape, x->shape + x->ndim);
<<<<<<< HEAD
  shape[args->axis] *= Communicator::Get("nccl", args->rank_list)->size;
=======
  shape[args->axis] *= Communicator::Get(args->rank_list)->size;
>>>>>>> c343933a
  call->device = x->device;
  call->out = TensorValue::Assemble(/*ctx=*/x->device,
                                    /*dtype=*/x->dtype,
                                    /*shape=*/shape);
}

RAF_OP_DECLARE("raf.op._allgather", AllGather)
    .set_attr<TOpPattern>("TOpPattern", kOpaque)
    .set_attr<TRAFCollective>("TRAFCollective", true);

void ReduceScatter(const CallValues& call) {
  const auto* args = call->args.as<ReduceScatterArgs>();
  CHECK(args != nullptr);
  std::vector<BaseTensorValue> tvs = args->x;
  CHECK_GE(tvs.size(), 1U);
  const DLTensor* x = tvs[0];
  std::vector<int64_t> shape(x->shape, x->shape + x->ndim);
  for (const auto& tv : tvs) {
    const DLTensor* x = tv;
    CHECK(shape == std::vector<int64_t>(x->shape, x->shape + x->ndim));
  }
  call->device = x->device;
  call->out = TensorValue::Assemble(/*ctx=*/x->device,
                                    /*dtype=*/x->dtype,
                                    /*shape=*/shape);
}

RAF_OP_DECLARE("raf.op._reduce_scatter", ReduceScatter)
    .set_attr<TOpPattern>("TOpPattern", kOpaque)
    .set_attr<TRAFCollective>("TRAFCollective", true);

void Broadcast(const CallValues& call) {
  const auto* args = call->args.as<BroadcastArgs>();
  CHECK(args != nullptr);
  ir::Array<Value> ret;
  auto& tv = args->x;
  for (int i = 0; i < tv.size(); ++i) {
    const DLTensor* x = tv[i];
    std::vector<int64_t> shape(x->shape, x->shape + x->ndim);
    ret.push_back(TensorValue::Assemble(/*dev=*/x->device,
                                        /*dtype=*/x->dtype,
                                        /*shape=*/shape));
  }
  if (ret.size() == 0) call->callee = ir::NullValue<OpValue>();
  const DLTensor* x = tv[0];
  call->device = x->device;
  if (ret.size() == 1) {
    call->out = ret[0];
  } else {
    call->out = TupleValue::make(ir::Array<Value>(ret.begin(), ret.end()));
  }
}

RAF_OP_DECLARE("raf.op._broadcast", Broadcast)
    .set_attr<TOpPattern>("TOpPattern", kOpaque)
    .set_attr<TRAFCollective>("TRAFCollective", true);

void Send(const CallValues& call) {
  const auto* args = call->args.as<SendArgs>();
  CHECK(args != nullptr);
  const DLTensor* x = args->x;
  call->device = x->device;
  call->out = TensorValue::Assemble(/*ctx=*/x->device,
                                    /*dtype=*/x->dtype,
                                    /*shape=*/std::vector<int64_t>{});
}

RAF_OP_DECLARE("raf.op._send", Send)
    .set_attr<TOpPattern>("TOpPattern", kOpaque)
    .set_attr<TRAFCollective>("TRAFCollective", true);

void Recv(const CallValues& call) {
  const auto* args = call->args.as<RecvArgs>();
  CHECK(args != nullptr);
  Device dev(DevType::kCUDA(), Communicator::Get()->rank);
  call->device = dev;
  call->out = TensorValue::Assemble(/*ctx=*/dev,
                                    /*dtype=*/ir::String2DLDataType(args->dtype),
                                    /*shape=*/args->shape);
}

RAF_OP_DECLARE("raf.op._recv", Recv)
    .set_attr<TOpPattern>("TOpPattern", kOpaque)
    .set_attr<TRAFCollective>("TRAFCollective", true);

}  // namespace declare
}  // namespace op
}  // namespace raf<|MERGE_RESOLUTION|>--- conflicted
+++ resolved
@@ -84,11 +84,7 @@
   ir::Array<Value> ret;
   const DLTensor* x = args->x;
   std::vector<int64_t> shape(x->shape, x->shape + x->ndim);
-<<<<<<< HEAD
-  shape[args->axis] *= Communicator::Get("nccl", args->rank_list)->size;
-=======
   shape[args->axis] *= Communicator::Get(args->rank_list)->size;
->>>>>>> c343933a
   call->device = x->device;
   call->out = TensorValue::Assemble(/*ctx=*/x->device,
                                     /*dtype=*/x->dtype,
