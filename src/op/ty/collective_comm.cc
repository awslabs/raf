/*
 * Copyright Amazon.com, Inc. or its affiliates. All Rights Reserved.
 * SPDX-License-Identifier: Apache-2.0
 */

/*!
 * \file src/op/ty/collective_comm.cc
 * \brief Typing of collective communicate operators
 */
#include <tvm/relay/type.h>
#include <tvm/tir/op.h>
#include "raf/dist_context.h"
#include "raf/communicator.h"
#include "raf/type.h"
#include "../schema/communication.h"
#include "./utils.h"

namespace raf {
namespace op {

using namespace raf::ir;
using namespace raf::value;
using namespace raf::op::schema;
using namespace raf::distributed::communicator;

template <typename T>
Type IdentityType(const CallValues& value) {
  const auto* args = value->args.as<T>();
  CHECK(args != nullptr);
  CHECK(args->x.size() > 0);
  if (args->x.size() == 1) {
    return GetType(args->x[0]);
  }
  Array<Type> x;
  std::transform(args->x.begin(), args->x.end(), std::back_inserter(x), GetType);
  return TupleType(x);
}

RAF_OP_TYPE("raf.op._allreduce", "NCCLAllReduce", IdentityType<AllreduceArgs>);
RAF_OP_TYPE("raf.op._broadcast", "NCCLBroadcast", IdentityType<BroadcastArgs>);
RAF_OP_TYPE("raf.op._reduce", "NCCLReduce", IdentityType<CommReduceArgs>);

Type ReduceScatterInfer(const CallValues& value) {
  static auto* structural_equal = tvm::runtime::Registry::Get("node.StructuralEqual");
  ICHECK(structural_equal) << "node.StructuralEqual is not registered.";

  const auto* args = value->args.as<ReduceScatterArgs>();
  CHECK(args != nullptr);
  CHECK_GE(args->x.size(), 1U);
  const auto& ty = GetType(args->x[0]);
  for (const auto& x : args->x) {
    (*structural_equal)(GetType(x), ty, true, true);
  }
  return ty;
}

RAF_OP_TYPE("raf.op._reduce_scatter", "NCCLReduceScatter", ReduceScatterInfer);

Type SendInfer(const CallValues& value) {
  const auto* args = value->args.as<SendArgs>();
  CHECK(args != nullptr);
  const auto& ty = Downcast<TensorType>(GetType(args->x));
  return TensorType({}, ty->dtype);
}

RAF_OP_TYPE("raf.op._send", "NCCLSend", SendInfer);

Type RecvInfer(const CallValues& value) {
  const auto* args = value->args.as<RecvArgs>();
  CHECK(args != nullptr);
  std::string dtype = args->dtype;
  Array<PrimExpr> shape;
  for (const auto& s : args->shape) {
    shape.push_back(Integer(s));
  }
  return TensorType(shape, DataType(ir::String2DLDataType(args->dtype)));
}

RAF_OP_TYPE("raf.op._recv", "NCCLRecv", RecvInfer);

Type AllGatherInfer(const CallValues& value) {
  const auto* args = value->args.as<AllgatherArgs>();
  CHECK(args != nullptr);
<<<<<<< HEAD
  auto size = Communicator::Get("nccl", args->rank_list)->size;
=======
  auto size = Communicator::Get(args->rank_list)->size;
>>>>>>> c343933a
  auto ttype = GetType(args->x).as<TensorTypeNode>();
  auto shape = ttype->shape;
  auto new_size = shape[args->axis].as<IntImmNode>()->value * size;
  shape.Set(args->axis, Integer(new_size));
  return TensorType(shape, DataType(ttype->dtype));
}

RAF_OP_TYPE("raf.op._allgather", "NCCLAllGather", AllGatherInfer);

}  // namespace op
}  // namespace raf<|MERGE_RESOLUTION|>--- conflicted
+++ resolved
@@ -81,11 +81,7 @@
 Type AllGatherInfer(const CallValues& value) {
   const auto* args = value->args.as<AllgatherArgs>();
   CHECK(args != nullptr);
-<<<<<<< HEAD
-  auto size = Communicator::Get("nccl", args->rank_list)->size;
-=======
   auto size = Communicator::Get(args->rank_list)->size;
->>>>>>> c343933a
   auto ttype = GetType(args->x).as<TensorTypeNode>();
   auto shape = ttype->shape;
   auto new_size = shape[args->axis].as<IntImmNode>()->value * size;
