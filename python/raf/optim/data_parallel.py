# Copyright Amazon.com, Inc. or its affiliates. All Rights Reserved.
# SPDX-License-Identifier: Apache-2.0

"""A data parallel wrapper. Assuming the input model includes forward/backward computations, and
output 1) forward result as well as 2) all calculated gradients.
This wrapper enables data parallelism to train the model on multiple distributed devices.
The methodologies includes:
1. Input data parallelism: Assuming the input training data (e.g., mini-batches) are distributed
   to each device, we use all-reduce to aggregate partial gradients calculated by each device.
2. ZeRO optimizations (https://arxiv.org/abs/1910.02054):
   2.1 (ZeRO-1): Partition the gradients outputed by the given model, so that the later wrapped
                 optimizer can have a partitioned optimizer status. Note that optimizers must
                 consider gradient partitioning if applied; otherwise the result will be incorrect.
   2.2 (ZeRO-2): Use reduce instead of all-reduce in (1) to obtain only a partition of gradients.
"""
from raf.ir import RAFSequential
from .optim import inline
from .. import distributed as dist
from .._ffi.pass_ import PartitionGradient, InferType
from ..model import Model, trace
from ..model.trace import _get_func_inputs


def with_data_parallel(model):
    """Enable data parallel and ZeRO to the model according to the configs in dist context."""

    class DataParallelWrapper(Model):
        """Data parallel model

        Parameters
        ----------
        model: Model
            The model with forward, backawrd, and partitioned output gradients.
        """

        def build(self, model):
            # pylint: disable=attribute-defined-outside-init, missing-function-docstring
            self.model = model

        @trace
        def forward(self, *args, **kwargs):
            # pylint: disable=protected-access, missing-function-docstring
            passes = []
            dcfg = dist.get_config()
            comm = dist.get_communicator()
            # TODO: Refactor AutoDataParallel to let it work on the IR after InlineBackward
            # so that it can be applied here.
            # if dcfg.enable_data_parallel:
            #     passes.append(AutoDataParallel())
            if dcfg.zero_opt_level > 0:
                passes.append(InferType())
<<<<<<< HEAD
                passes.append(
                    PartitionGradient(
                        dctx.zero_opt_level, dctx.size, dctx.rank, dctx.group_bucket_size
                    )
                )
=======
                passes.append(PartitionGradient(dcfg.zero_opt_level, comm.size, comm.rank))
>>>>>>> f980111e

            record = self.model._internal(*args, **kwargs)
            mod = record.mod
            seq = RAFSequential(passes)
            mod = seq(mod)
            inputs = _get_func_inputs(record, args, kwargs)
            out = inline(mod["main"], inputs)
            y = out[0]
            dxs = out[1]
            return y, dxs

    return DataParallelWrapper(model)<|MERGE_RESOLUTION|>--- conflicted
+++ resolved
@@ -49,15 +49,11 @@
             #     passes.append(AutoDataParallel())
             if dcfg.zero_opt_level > 0:
                 passes.append(InferType())
-<<<<<<< HEAD
                 passes.append(
                     PartitionGradient(
-                        dctx.zero_opt_level, dctx.size, dctx.rank, dctx.group_bucket_size
+                        dcfg.zero_opt_level, comm.size, comm.rank, dcfg.group_bucket_size
                     )
                 )
-=======
-                passes.append(PartitionGradient(dcfg.zero_opt_level, comm.size, comm.rank))
->>>>>>> f980111e
 
             record = self.model._internal(*args, **kwargs)
             mod = record.mod
