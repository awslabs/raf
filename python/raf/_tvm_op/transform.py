--- conflicted
+++ resolved
@@ -439,17 +439,8 @@
 
 @register_compute("raf.op.tvm.group_cast")
 def group_cast_compute(attrs, inputs, output_type):
-<<<<<<< HEAD
-    tensor_list = inputs
-    dtype = attrs.dtype
-    out = []
-    for item in tensor_list:
-        out.append(_topi.cast(item, dtype))
-    return out
-=======
     dtype = attrs.dtype
     return [_topi.cast(item, dtype) for item in inputs]
->>>>>>> d6bc14d2
 
 
 _reg.register_injective_schedule("raf.op.tvm.group_cast")