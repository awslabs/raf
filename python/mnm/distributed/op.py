--- conflicted
+++ resolved
@@ -3,12 +3,7 @@
 from .._op import sym
 from .context import get_context
 
-<<<<<<< HEAD
 def allreduce(x, computation="sum", rank_list=None):
-=======
-
-def allreduce(x, computation="sum"):
->>>>>>> 6215bfcb
     """General allreduce operators, take tensor or list of tensors as input."""
     if not isinstance(x, (tuple, list)):
         x = [x]
