# pylint: disable=invalid-name,line-too-long,too-many-lines
# pylint: disable=too-many-arguments,redefined-builtin,redefined-outer-name
# pylint: disable=missing-class-docstring,missing-function-docstring
"""Auto generated. Do not touch."""
from mnm._ffi.op import GetOp
from mnm._lib import relay
from . import op_utils

__all__ = [
    "_allgather",
    "_allreduce",
    "_broadcast",
    "_contrib_dropout",
    "_contrib_dropout_dx",
    "_recv",
    "_reduce",
    "_reduce_scatter",
    "_send",
    "abs",
    "adaptive_avg_pool2d",
    "adaptive_avg_pool2d_dx",
    "adaptive_max_pool2d",
    "adaptive_max_pool2d_dx",
    "add",
    "add_event",
    "adv_index",
    "adv_index_dx",
    "all",
    "any",
    "arange",
    "argmax",
    "argmin",
    "argsort",
    "argwhere",
    "atan",
    "avg_pool2d",
    "avg_pool2d_dx",
    "batch_flatten",
    "batch_matmul",
    "batch_matmul_nt",
    "batch_matmul_tn",
    "batch_matmul_tt",
    "batch_norm_infer",
    "batch_norm_train",
    "batch_norm_train_dxwb",
    "bias_add",
    "broadcast_to",
    "broadcast_to_like",
    "cast",
    "cast_like",
    "ceil",
    "clip",
    "clip_dx",
    "collapse_sum_like",
    "compiler_begin",
    "compiler_end",
    "concatenate",
    "concatenate_dx",
    "conv2d",
    "conv2d_dw",
    "conv2d_dx",
    "conv2d_transpose",
    "conv2d_transpose_dw",
    "conv2d_transpose_dx",
    "copy",
    "cos",
    "cross_entropy",
    "cross_entropy_dpred",
    "cross_entropy_dtrue",
    "cumsum",
    "dense",
    "device_copy",
    "divide",
    "embedding",
    "embedding_dx",
    "equal",
    "erf",
    "erf_dx",
    "exp",
    "expand_dims",
    "floor",
    "floor_divide",
    "full",
    "full_like",
    "gather",
    "gather_dx",
    "gather_nd",
    "gather_nd_dx",
    "gelu",
    "gelu_dx",
    "get_kept_dims",
    "get_reduce_axis",
    "get_valid_counts",
    "greater",
    "greater_equal",
    "l2norm",
    "lans",
    "layer_norm",
    "layer_norm_dx",
    "left_shift",
    "less",
    "less_equal",
    "log",
    "log2",
    "log_softmax",
    "log_softmax_dx",
    "logical_and",
    "logical_not",
    "matmul",
    "matmul_nt",
    "matmul_tn",
    "matmul_tt",
    "max",
    "max_pool2d",
    "max_pool2d_dx",
    "maximum",
    "mean",
    "mean_dx",
    "mesh_grid",
    "min",
    "minimum",
    "mod",
    "multiply",
    "ndarray_size",
    "negative",
    "nll_loss",
    "nll_loss_dpred",
    "nll_loss_dtrue",
    "non_max_suppression",
    "not_equal",
    "numel",
    "one_hot",
    "ones",
    "ones_like",
    "pad",
    "power",
    "prod",
    "prod_dx",
    "relu",
    "relu_dx",
    "repeat",
    "repeat_dx",
    "reshape",
    "resize2d",
    "resize2d_dx",
    "reverse",
    "reverse_sequence",
    "right_shift",
    "roi_align",
    "roi_align_dx",
    "round",
    "rsqrt",
    "scatter",
    "scatter_dx",
    "sequence_mask",
    "set_stream",
    "sgd",
    "shape",
    "shape_as_tensor",
    "sigmoid",
    "sigmoid_dx",
    "sign",
    "sin",
    "size",
    "smooth_l1_loss",
    "smooth_l1_loss_dpred",
    "smooth_l1_loss_dtrue",
    "softmax",
    "softmax_dx",
    "sort",
    "split",
    "sqrt",
    "sqrt_dx",
    "squeeze",
    "stack",
    "stream_barrier",
    "stream_sync",
    "strided_slice",
    "strided_slice_dx",
    "subtract",
    "sum",
    "sum_dx",
    "swap_axis",
    "take",
    "take_dx",
    "tanh",
    "tanh_dx",
    "threefry_generate",
    "threefry_split",
    "threshold",
    "threshold_dx",
    "topk",
    "transpose",
    "transpose_dx",
    "trunc",
    "upper_bound_argwhere",
    "vm_alloc_storage",
    "vm_alloc_tensor",
    "vm_free",
    "vm_infer_type",
    "vm_invoke_op",
    "vm_set_shape",
    "wait_event",
    "where",
    "zeros",
    "zeros_like",
]

<<<<<<< HEAD
def _allgather(x, axis, rank_list=None, attrs=None):
=======

def _allgather(x, axis, attrs=None):
>>>>>>> 6215bfcb
    op = GetOp("mnm.op._allgather")
    x = op_utils.to_tensor(x)
    axis = op_utils.to_int(axis)
    rank_list = op_utils.to_int_tuple(rank_list)
    return relay.Call(op, [x, axis, rank_list], attrs)

<<<<<<< HEAD
def _allreduce(x, computation="sum", rank_list=None, attrs=None):
=======

def _allreduce(x, computation="sum", attrs=None):
>>>>>>> 6215bfcb
    op = GetOp("mnm.op._allreduce")
    x = op_utils.to_tensor_tuple(x)
    computation = op_utils.to_string(computation)
    rank_list = op_utils.to_int_tuple(rank_list)
    return relay.Call(op, [x, computation, rank_list], attrs)


def _broadcast(x, root, attrs=None):
    op = GetOp("mnm.op._broadcast")
    x = op_utils.to_tensor_tuple(x)
    root = op_utils.to_int(root)
    return relay.Call(op, [x, root], attrs)


def _contrib_dropout(x, p=0.5, in_states=None, attrs=None):
    op = GetOp("mnm.op._contrib_dropout")
    x = op_utils.to_tensor(x)
    p = op_utils.to_double(p)
    in_states = op_utils.to_tensor(in_states)
    return relay.Call(op, [x, p, in_states], attrs)


def _contrib_dropout_dx(dy, mask, reserve_space, p=0.5, attrs=None):
    op = GetOp("mnm.op._contrib_dropout_dx")
    dy = op_utils.to_tensor(dy)
    mask = op_utils.to_tensor(mask)
    reserve_space = op_utils.to_tensor(reserve_space)
    p = op_utils.to_double(p)
    return relay.Call(op, [dy, mask, reserve_space, p], attrs)


def _recv(peer, shape, dtype="float32", token=None, attrs=None):
    op = GetOp("mnm.op._recv")
    peer = op_utils.to_int(peer)
    shape = op_utils.to_int_tuple(shape)
    dtype = op_utils.to_string(dtype)
    token = op_utils.to_tensor(token)
    return relay.Call(op, [peer, shape, dtype, token], attrs)


def _reduce(x, root, computation="sum", attrs=None):
    op = GetOp("mnm.op._reduce")
    x = op_utils.to_tensor_tuple(x)
    root = op_utils.to_int(root)
    computation = op_utils.to_string(computation)
    return relay.Call(op, [x, root, computation], attrs)


def _reduce_scatter(x, computation="sum", attrs=None):
    op = GetOp("mnm.op._reduce_scatter")
    x = op_utils.to_tensor_tuple(x)
    computation = op_utils.to_string(computation)
    return relay.Call(op, [x, computation], attrs)


def _send(x, peer, token=None, attrs=None):
    op = GetOp("mnm.op._send")
    x = op_utils.to_tensor(x)
    peer = op_utils.to_int(peer)
    token = op_utils.to_tensor(token)
    return relay.Call(op, [x, peer, token], attrs)


def abs(x, attrs=None):
    op = GetOp("mnm.op.abs")
    x = op_utils.to_any(x)
    return relay.Call(op, [x], attrs)


def adaptive_avg_pool2d(x, shape, layout="NCHW", attrs=None):
    op = GetOp("mnm.op.adaptive_avg_pool2d")
    x = op_utils.to_tensor(x)
    shape = op_utils.to_int_tuple(shape)
    layout = op_utils.to_string(layout)
    return relay.Call(op, [x, shape, layout], attrs)


def adaptive_avg_pool2d_dx(x, y, dy, shape, attrs=None):
    op = GetOp("mnm.op.adaptive_avg_pool2d_dx")
    x = op_utils.to_tensor(x)
    y = op_utils.to_tensor(y)
    dy = op_utils.to_tensor(dy)
    shape = op_utils.to_int_tuple(shape)
    return relay.Call(op, [x, y, dy, shape], attrs)


def adaptive_max_pool2d(x, shape, layout="NCHW", attrs=None):
    op = GetOp("mnm.op.adaptive_max_pool2d")
    x = op_utils.to_tensor(x)
    shape = op_utils.to_int_tuple(shape)
    layout = op_utils.to_string(layout)
    return relay.Call(op, [x, shape, layout], attrs)


def adaptive_max_pool2d_dx(x, y, dy, shape, attrs=None):
    op = GetOp("mnm.op.adaptive_max_pool2d_dx")
    x = op_utils.to_tensor(x)
    y = op_utils.to_tensor(y)
    dy = op_utils.to_tensor(dy)
    shape = op_utils.to_int_tuple(shape)
    return relay.Call(op, [x, y, dy, shape], attrs)


def add(x1, x2, out=None, where=None, attrs=None):
    op = GetOp("mnm.op.add")
    x1 = op_utils.to_any(x1)
    x2 = op_utils.to_any(x2)
    out = op_utils.to_any(out)
    where = op_utils.to_any(where)
    return relay.Call(op, [x1, x2, out, where], attrs)


def add_event(event_id, stream_id=-1, attrs=None):
    op = GetOp("mnm.op.add_event")
    event_id = op_utils.to_int(event_id)
    stream_id = op_utils.to_int(stream_id)
    return relay.Call(op, [event_id, stream_id], attrs)


def adv_index(inputs, attrs=None):
    op = GetOp("mnm.op.adv_index")
    inputs = op_utils.to_tensor_tuple(inputs)
    return relay.Call(op, [inputs], attrs)


def adv_index_dx(dy, inputs, attrs=None):
    op = GetOp("mnm.op.adv_index_dx")
    dy = op_utils.to_tensor(dy)
    inputs = op_utils.to_tensor_tuple(inputs)
    return relay.Call(op, [dy, inputs], attrs)


def all(x, axis=(), keepdims=False, exclude=False, attrs=None):
    op = GetOp("mnm.op.all")
    x = op_utils.to_tensor(x)
    axis = op_utils.to_int_tuple(axis)
    keepdims = op_utils.to_bool(keepdims)
    exclude = op_utils.to_bool(exclude)
    return relay.Call(op, [x, axis, keepdims, exclude], attrs)


def any(x, axis=(), keepdims=False, exclude=False, attrs=None):
    op = GetOp("mnm.op.any")
    x = op_utils.to_tensor(x)
    axis = op_utils.to_int_tuple(axis)
    keepdims = op_utils.to_bool(keepdims)
    exclude = op_utils.to_bool(exclude)
    return relay.Call(op, [x, axis, keepdims, exclude], attrs)


def arange(start, stop, step, dtype="float32", device="cpu", attrs=None):
    op = GetOp("mnm.op.arange")
    start = op_utils.to_tensor(start)
    stop = op_utils.to_tensor(stop)
    step = op_utils.to_tensor(step)
    dtype = op_utils.to_string(dtype)
    device = op_utils.to_string(device)
    return relay.Call(op, [start, stop, step, dtype, device], attrs)


def argmax(x, axis=(), keepdims=False, exclude=False, attrs=None):
    op = GetOp("mnm.op.argmax")
    x = op_utils.to_tensor(x)
    axis = op_utils.to_int_tuple(axis)
    keepdims = op_utils.to_bool(keepdims)
    exclude = op_utils.to_bool(exclude)
    return relay.Call(op, [x, axis, keepdims, exclude], attrs)


def argmin(x, axis=(), keepdims=False, exclude=False, attrs=None):
    op = GetOp("mnm.op.argmin")
    x = op_utils.to_tensor(x)
    axis = op_utils.to_int_tuple(axis)
    keepdims = op_utils.to_bool(keepdims)
    exclude = op_utils.to_bool(exclude)
    return relay.Call(op, [x, axis, keepdims, exclude], attrs)


def argsort(data, axis=-1, is_ascend=True, dtype="int32", attrs=None):
    op = GetOp("mnm.op.argsort")
    data = op_utils.to_tensor(data)
    axis = op_utils.to_int(axis)
    is_ascend = op_utils.to_bool(is_ascend)
    dtype = op_utils.to_string(dtype)
    return relay.Call(op, [data, axis, is_ascend, dtype], attrs)


def argwhere(condition, attrs=None):
    op = GetOp("mnm.op.argwhere")
    condition = op_utils.to_tensor(condition)
    return relay.Call(op, [condition], attrs)


def atan(x, attrs=None):
    op = GetOp("mnm.op.atan")
    x = op_utils.to_any(x)
    return relay.Call(op, [x], attrs)


def avg_pool2d(
    x,
    kernel,
    stride,
    padding=0,
    dilation=1,
    ceil_mode=False,
    include_pad=True,
    layout="NCHW",
    attrs=None,
):
    op = GetOp("mnm.op.avg_pool2d")
    x = op_utils.to_tensor(x)
    kernel = op_utils.to_int_tuple(kernel)
    stride = op_utils.to_int_tuple(stride)
    padding = op_utils.to_int_tuple(padding)
    dilation = op_utils.to_int_tuple(dilation)
    ceil_mode = op_utils.to_bool(ceil_mode)
    include_pad = op_utils.to_bool(include_pad)
    layout = op_utils.to_string(layout)
    return relay.Call(
        op, [x, kernel, stride, padding, dilation, ceil_mode, include_pad, layout], attrs
    )


def avg_pool2d_dx(x, y, dy, kernel, stride, padding, dilation, ceil_mode, include_pad, attrs=None):
    op = GetOp("mnm.op.avg_pool2d_dx")
    x = op_utils.to_tensor(x)
    y = op_utils.to_tensor(y)
    dy = op_utils.to_tensor(dy)
    kernel = op_utils.to_int_tuple(kernel)
    stride = op_utils.to_int_tuple(stride)
    padding = op_utils.to_int_tuple(padding)
    dilation = op_utils.to_int_tuple(dilation)
    ceil_mode = op_utils.to_bool(ceil_mode)
    include_pad = op_utils.to_bool(include_pad)
    return relay.Call(
        op, [x, y, dy, kernel, stride, padding, dilation, ceil_mode, include_pad], attrs
    )


def batch_flatten(x, attrs=None):
    op = GetOp("mnm.op.batch_flatten")
    x = op_utils.to_any(x)
    return relay.Call(op, [x], attrs)


def batch_matmul(x1, x2, attrs=None):
    op = GetOp("mnm.op.batch_matmul")
    x1 = op_utils.to_any(x1)
    x2 = op_utils.to_any(x2)
    return relay.Call(op, [x1, x2], attrs)


def batch_matmul_nt(x1, x2, attrs=None):
    op = GetOp("mnm.op.batch_matmul_nt")
    x1 = op_utils.to_any(x1)
    x2 = op_utils.to_any(x2)
    return relay.Call(op, [x1, x2], attrs)


def batch_matmul_tn(x1, x2, attrs=None):
    op = GetOp("mnm.op.batch_matmul_tn")
    x1 = op_utils.to_any(x1)
    x2 = op_utils.to_any(x2)
    return relay.Call(op, [x1, x2], attrs)


def batch_matmul_tt(x1, x2, attrs=None):
    op = GetOp("mnm.op.batch_matmul_tt")
    x1 = op_utils.to_any(x1)
    x2 = op_utils.to_any(x2)
    return relay.Call(op, [x1, x2], attrs)


def batch_norm_infer(
    x, running_mean, running_var, w=None, b=None, momentum=0.1, eps=1e-05, attrs=None
):
    op = GetOp("mnm.op.batch_norm_infer")
    x = op_utils.to_tensor(x)
    running_mean = op_utils.to_tensor(running_mean)
    running_var = op_utils.to_tensor(running_var)
    w = op_utils.to_tensor(w)
    b = op_utils.to_tensor(b)
    momentum = op_utils.to_double(momentum)
    eps = op_utils.to_double(eps)
    return relay.Call(op, [x, running_mean, running_var, w, b, momentum, eps], attrs)


def batch_norm_train(
    x, running_mean, running_var, w=None, b=None, momentum=0.1, eps=1e-05, attrs=None
):
    op = GetOp("mnm.op.batch_norm_train")
    x = op_utils.to_tensor(x)
    running_mean = op_utils.to_tensor(running_mean)
    running_var = op_utils.to_tensor(running_var)
    w = op_utils.to_tensor(w)
    b = op_utils.to_tensor(b)
    momentum = op_utils.to_double(momentum)
    eps = op_utils.to_double(eps)
    return relay.Call(op, [x, running_mean, running_var, w, b, momentum, eps], attrs)


def batch_norm_train_dxwb(dy, x, w, b, eps, attrs=None):
    op = GetOp("mnm.op.batch_norm_train_dxwb")
    dy = op_utils.to_tensor(dy)
    x = op_utils.to_tensor(x)
    w = op_utils.to_tensor(w)
    b = op_utils.to_tensor(b)
    eps = op_utils.to_double(eps)
    return relay.Call(op, [dy, x, w, b, eps], attrs)


def bias_add(x, bias, axis=1, attrs=None):
    op = GetOp("mnm.op.bias_add")
    x = op_utils.to_tensor(x)
    bias = op_utils.to_tensor(bias)
    axis = op_utils.to_int(axis)
    return relay.Call(op, [x, bias, axis], attrs)


def broadcast_to(x, shape, attrs=None):
    op = GetOp("mnm.op.broadcast_to")
    x = op_utils.to_tensor(x)
    shape = op_utils.to_int_tuple(shape)
    return relay.Call(op, [x, shape], attrs)


def broadcast_to_like(x, broadcast_type, attrs=None):
    op = GetOp("mnm.op.broadcast_to_like")
    x = op_utils.to_tensor(x)
    broadcast_type = op_utils.to_tensor(broadcast_type)
    return relay.Call(op, [x, broadcast_type], attrs)


def cast(data, dtype, attrs=None):
    op = GetOp("mnm.op.cast")
    data = op_utils.to_tensor(data)
    dtype = op_utils.to_string(dtype)
    return relay.Call(op, [data, dtype], attrs)


def cast_like(data, dtype_like, attrs=None):
    op = GetOp("mnm.op.cast_like")
    data = op_utils.to_tensor(data)
    dtype_like = op_utils.to_tensor(dtype_like)
    return relay.Call(op, [data, dtype_like], attrs)


def ceil(x, attrs=None):
    op = GetOp("mnm.op.ceil")
    x = op_utils.to_any(x)
    return relay.Call(op, [x], attrs)


def clip(x, a_min, a_max, attrs=None):
    op = GetOp("mnm.op.clip")
    x = op_utils.to_tensor(x)
    a_min = op_utils.to_double(a_min)
    a_max = op_utils.to_double(a_max)
    return relay.Call(op, [x, a_min, a_max], attrs)


def clip_dx(x, dy, a_min, a_max, attrs=None):
    op = GetOp("mnm.op.clip_dx")
    x = op_utils.to_tensor(x)
    dy = op_utils.to_tensor(dy)
    a_min = op_utils.to_double(a_min)
    a_max = op_utils.to_double(a_max)
    return relay.Call(op, [x, dy, a_min, a_max], attrs)


def collapse_sum_like(x, shape, attrs=None):
    op = GetOp("mnm.op.collapse_sum_like")
    x = op_utils.to_tensor(x)
    shape = op_utils.to_int_tuple(shape)
    return relay.Call(op, [x, shape], attrs)


def compiler_begin(x, attrs=None):
    op = GetOp("mnm.op.compiler_begin")
    x = op_utils.to_any(x)
    return relay.Call(op, [x], attrs)


def compiler_end(x, attrs=None):
    op = GetOp("mnm.op.compiler_end")
    x = op_utils.to_any(x)
    return relay.Call(op, [x], attrs)


def concatenate(x, axis=0, attrs=None):
    op = GetOp("mnm.op.concatenate")
    x = op_utils.to_tensor_tuple(x)
    axis = op_utils.to_int(axis)
    return relay.Call(op, [x, axis], attrs)


def concatenate_dx(x, axis=0, attrs=None):
    op = GetOp("mnm.op.concatenate_dx")
    x = op_utils.to_tensor_tuple(x)
    axis = op_utils.to_int(axis)
    return relay.Call(op, [x, axis], attrs)


def conv2d(
    x,
    w,
    stride=1,
    padding=0,
    dilation=1,
    groups=1,
    layout="NCHW",
    kernel_layout="OIHW",
    out_layout="NCHW",
    attrs=None,
):
    op = GetOp("mnm.op.conv2d")
    x = op_utils.to_tensor(x)
    w = op_utils.to_tensor(w)
    stride = op_utils.to_int_tuple(stride)
    padding = op_utils.to_int_tuple(padding)
    dilation = op_utils.to_int_tuple(dilation)
    groups = op_utils.to_int(groups)
    layout = op_utils.to_string(layout)
    kernel_layout = op_utils.to_string(kernel_layout)
    out_layout = op_utils.to_string(out_layout)
    return relay.Call(
        op, [x, w, stride, padding, dilation, groups, layout, kernel_layout, out_layout], attrs
    )


def conv2d_dw(x_or_w, y, dy, shape, stride, padding, dilation, groups, attrs=None):
    op = GetOp("mnm.op.conv2d_dw")
    x_or_w = op_utils.to_tensor(x_or_w)
    y = op_utils.to_tensor(y)
    dy = op_utils.to_tensor(dy)
    shape = op_utils.to_int_tuple(shape)
    stride = op_utils.to_int_tuple(stride)
    padding = op_utils.to_int_tuple(padding)
    dilation = op_utils.to_int_tuple(dilation)
    groups = op_utils.to_int(groups)
    return relay.Call(op, [x_or_w, y, dy, shape, stride, padding, dilation, groups], attrs)


def conv2d_dx(x_or_w, y, dy, shape, stride, padding, dilation, groups, attrs=None):
    op = GetOp("mnm.op.conv2d_dx")
    x_or_w = op_utils.to_tensor(x_or_w)
    y = op_utils.to_tensor(y)
    dy = op_utils.to_tensor(dy)
    shape = op_utils.to_int_tuple(shape)
    stride = op_utils.to_int_tuple(stride)
    padding = op_utils.to_int_tuple(padding)
    dilation = op_utils.to_int_tuple(dilation)
    groups = op_utils.to_int(groups)
    return relay.Call(op, [x_or_w, y, dy, shape, stride, padding, dilation, groups], attrs)


def conv2d_transpose(
    x,
    w,
    stride=1,
    padding=0,
    output_padding=0,
    dilation=1,
    groups=1,
    layout="NCHW",
    kernel_layout="IOHW",
    out_layout="NCHW",
    attrs=None,
):
    op = GetOp("mnm.op.conv2d_transpose")
    x = op_utils.to_tensor(x)
    w = op_utils.to_tensor(w)
    stride = op_utils.to_int_tuple(stride)
    padding = op_utils.to_int_tuple(padding)
    output_padding = op_utils.to_int_tuple(output_padding)
    dilation = op_utils.to_int_tuple(dilation)
    groups = op_utils.to_int(groups)
    layout = op_utils.to_string(layout)
    kernel_layout = op_utils.to_string(kernel_layout)
    out_layout = op_utils.to_string(out_layout)
    return relay.Call(
        op,
        [
            x,
            w,
            stride,
            padding,
            output_padding,
            dilation,
            groups,
            layout,
            kernel_layout,
            out_layout,
        ],
        attrs,
    )


def conv2d_transpose_dw(
    x_or_w, y, dy, shape, stride, padding, output_padding, dilation, groups, attrs=None
):
    op = GetOp("mnm.op.conv2d_transpose_dw")
    x_or_w = op_utils.to_tensor(x_or_w)
    y = op_utils.to_tensor(y)
    dy = op_utils.to_tensor(dy)
    shape = op_utils.to_int_tuple(shape)
    stride = op_utils.to_int_tuple(stride)
    padding = op_utils.to_int_tuple(padding)
    output_padding = op_utils.to_int_tuple(output_padding)
    dilation = op_utils.to_int_tuple(dilation)
    groups = op_utils.to_int(groups)
    return relay.Call(
        op, [x_or_w, y, dy, shape, stride, padding, output_padding, dilation, groups], attrs
    )


def conv2d_transpose_dx(
    x_or_w, y, dy, shape, stride, padding, output_padding, dilation, groups, attrs=None
):
    op = GetOp("mnm.op.conv2d_transpose_dx")
    x_or_w = op_utils.to_tensor(x_or_w)
    y = op_utils.to_tensor(y)
    dy = op_utils.to_tensor(dy)
    shape = op_utils.to_int_tuple(shape)
    stride = op_utils.to_int_tuple(stride)
    padding = op_utils.to_int_tuple(padding)
    output_padding = op_utils.to_int_tuple(output_padding)
    dilation = op_utils.to_int_tuple(dilation)
    groups = op_utils.to_int(groups)
    return relay.Call(
        op, [x_or_w, y, dy, shape, stride, padding, output_padding, dilation, groups], attrs
    )


def copy(x, attrs=None):
    op = GetOp("mnm.op.copy")
    x = op_utils.to_any(x)
    return relay.Call(op, [x], attrs)


def cos(x, attrs=None):
    op = GetOp("mnm.op.cos")
    x = op_utils.to_any(x)
    return relay.Call(op, [x], attrs)


def cross_entropy(y_true, y_pred, attrs=None):
    op = GetOp("mnm.op.cross_entropy")
    y_true = op_utils.to_tensor(y_true)
    y_pred = op_utils.to_tensor(y_pred)
    return relay.Call(op, [y_true, y_pred], attrs)


def cross_entropy_dpred(y_true, y_pred, attrs=None):
    op = GetOp("mnm.op.cross_entropy_dpred")
    y_true = op_utils.to_tensor(y_true)
    y_pred = op_utils.to_tensor(y_pred)
    return relay.Call(op, [y_true, y_pred], attrs)


def cross_entropy_dtrue(y_true, y_pred, attrs=None):
    op = GetOp("mnm.op.cross_entropy_dtrue")
    y_true = op_utils.to_tensor(y_true)
    y_pred = op_utils.to_tensor(y_pred)
    return relay.Call(op, [y_true, y_pred], attrs)


def cumsum(x, axis, dtype="float32", exclusive=False, attrs=None):
    op = GetOp("mnm.op.cumsum")
    x = op_utils.to_tensor(x)
    axis = op_utils.to_int(axis)
    dtype = op_utils.to_string(dtype)
    exclusive = op_utils.to_bool(exclusive)
    return relay.Call(op, [x, axis, dtype, exclusive], attrs)


def dense(x1, x2, attrs=None):
    op = GetOp("mnm.op.dense")
    x1 = op_utils.to_any(x1)
    x2 = op_utils.to_any(x2)
    return relay.Call(op, [x1, x2], attrs)


def device_copy(data, src_dev_type=0, dst_dev_type=0, attrs=None):
    op = GetOp("mnm.op.device_copy")
    data = op_utils.to_tensor(data)
    src_dev_type = op_utils.to_int(src_dev_type)
    dst_dev_type = op_utils.to_int(dst_dev_type)
    return relay.Call(op, [data, src_dev_type, dst_dev_type], attrs)


def divide(x1, x2, attrs=None):
    op = GetOp("mnm.op.divide")
    x1 = op_utils.to_any(x1)
    x2 = op_utils.to_any(x2)
    return relay.Call(op, [x1, x2], attrs)


def embedding(x, indices, attrs=None):
    op = GetOp("mnm.op.embedding")
    x = op_utils.to_tensor(x)
    indices = op_utils.to_tensor(indices)
    return relay.Call(op, [x, indices], attrs)


def embedding_dx(dy, indices, num_weight, attrs=None):
    op = GetOp("mnm.op.embedding_dx")
    dy = op_utils.to_tensor(dy)
    indices = op_utils.to_tensor(indices)
    num_weight = op_utils.to_int_tuple(num_weight)
    return relay.Call(op, [dy, indices, num_weight], attrs)


def equal(x1, x2, attrs=None):
    op = GetOp("mnm.op.equal")
    x1 = op_utils.to_any(x1)
    x2 = op_utils.to_any(x2)
    return relay.Call(op, [x1, x2], attrs)


def erf(x, attrs=None):
    op = GetOp("mnm.op.erf")
    x = op_utils.to_any(x)
    return relay.Call(op, [x], attrs)


def erf_dx(x, y, dy, attrs=None):
    op = GetOp("mnm.op.erf_dx")
    x = op_utils.to_any(x)
    y = op_utils.to_tensor(y)
    dy = op_utils.to_tensor(dy)
    return relay.Call(op, [x, y, dy], attrs)


def exp(x, attrs=None):
    op = GetOp("mnm.op.exp")
    x = op_utils.to_any(x)
    return relay.Call(op, [x], attrs)


def expand_dims(x, axis, num_newaxis=1, attrs=None):
    op = GetOp("mnm.op.expand_dims")
    x = op_utils.to_tensor(x)
    axis = op_utils.to_int(axis)
    num_newaxis = op_utils.to_int(num_newaxis)
    return relay.Call(op, [x, axis, num_newaxis], attrs)


def floor(x, attrs=None):
    op = GetOp("mnm.op.floor")
    x = op_utils.to_any(x)
    return relay.Call(op, [x], attrs)


def floor_divide(x1, x2, attrs=None):
    op = GetOp("mnm.op.floor_divide")
    x1 = op_utils.to_any(x1)
    x2 = op_utils.to_any(x2)
    return relay.Call(op, [x1, x2], attrs)


def full(fill_value, shape, dtype="int32", device="cpu", attrs=None):
    op = GetOp("mnm.op.full")
    fill_value = op_utils.to_double(fill_value)
    shape = op_utils.to_any(shape)
    dtype = op_utils.to_string(dtype)
    device = op_utils.to_string(device)
    return relay.Call(op, [fill_value, shape, dtype, device], attrs)


def full_like(data, fill_value, attrs=None):
    op = GetOp("mnm.op.full_like")
    data = op_utils.to_tensor(data)
    fill_value = op_utils.to_double(fill_value)
    return relay.Call(op, [data, fill_value], attrs)


def gather(data, axis, indices, attrs=None):
    op = GetOp("mnm.op.gather")
    data = op_utils.to_tensor(data)
    axis = op_utils.to_int(axis)
    indices = op_utils.to_tensor(indices)
    return relay.Call(op, [data, axis, indices], attrs)


def gather_dx(data, axis, indices, dy, attrs=None):
    op = GetOp("mnm.op.gather_dx")
    data = op_utils.to_tensor(data)
    axis = op_utils.to_int(axis)
    indices = op_utils.to_tensor(indices)
    dy = op_utils.to_tensor(dy)
    return relay.Call(op, [data, axis, indices, dy], attrs)


def gather_nd(data, indices, attrs=None):
    op = GetOp("mnm.op.gather_nd")
    data = op_utils.to_tensor(data)
    indices = op_utils.to_tensor(indices)
    return relay.Call(op, [data, indices], attrs)


def gather_nd_dx(data, indices, dy, attrs=None):
    op = GetOp("mnm.op.gather_nd_dx")
    data = op_utils.to_tensor(data)
    indices = op_utils.to_tensor(indices)
    dy = op_utils.to_tensor(dy)
    return relay.Call(op, [data, indices, dy], attrs)


def gelu(x, attrs=None):
    op = GetOp("mnm.op.gelu")
    x = op_utils.to_any(x)
    return relay.Call(op, [x], attrs)


def gelu_dx(x, y, dy, attrs=None):
    op = GetOp("mnm.op.gelu_dx")
    x = op_utils.to_any(x)
    y = op_utils.to_tensor(y)
    dy = op_utils.to_tensor(dy)
    return relay.Call(op, [x, y, dy], attrs)


def get_kept_dims(x1, x2, attrs=None):
    op = GetOp("mnm.op.get_kept_dims")
    x1 = op_utils.to_any(x1)
    x2 = op_utils.to_any(x2)
    return relay.Call(op, [x1, x2], attrs)


def get_reduce_axis(x1, x2, attrs=None):
    op = GetOp("mnm.op.get_reduce_axis")
    x1 = op_utils.to_any(x1)
    x2 = op_utils.to_any(x2)
    return relay.Call(op, [x1, x2], attrs)


def get_valid_counts(data, score_threshold, id_index=0, score_index=1, attrs=None):
    op = GetOp("mnm.op.get_valid_counts")
    data = op_utils.to_tensor(data)
    score_threshold = op_utils.to_tensor(score_threshold)
    id_index = op_utils.to_int(id_index)
    score_index = op_utils.to_int(score_index)
    return relay.Call(op, [data, score_threshold, id_index, score_index], attrs)


def greater(x1, x2, attrs=None):
    op = GetOp("mnm.op.greater")
    x1 = op_utils.to_any(x1)
    x2 = op_utils.to_any(x2)
    return relay.Call(op, [x1, x2], attrs)


def greater_equal(x1, x2, attrs=None):
    op = GetOp("mnm.op.greater_equal")
    x1 = op_utils.to_any(x1)
    x2 = op_utils.to_any(x2)
    return relay.Call(op, [x1, x2], attrs)


def l2norm(x, attrs=None):
    op = GetOp("mnm.op.l2norm")
    x = op_utils.to_tensor(x)
    return relay.Call(op, [x], attrs)


def lans(
    tensor_list,
    step,
    learning_rate,
    beta1,
    beta2,
    eps,
    bias_correction,
    weight_decay,
    grad_averaging,
    mode,
    normalize_grad,
    attrs=None,
):
    op = GetOp("mnm.op.lans")
    tensor_list = op_utils.to_tensor_tuple(tensor_list)
    step = op_utils.to_tensor(step)
    learning_rate = op_utils.to_double(learning_rate)
    beta1 = op_utils.to_double(beta1)
    beta2 = op_utils.to_double(beta2)
    eps = op_utils.to_double(eps)
    bias_correction = op_utils.to_int(bias_correction)
    weight_decay = op_utils.to_double(weight_decay)
    grad_averaging = op_utils.to_int(grad_averaging)
    mode = op_utils.to_int(mode)
    normalize_grad = op_utils.to_bool(normalize_grad)
    return relay.Call(
        op,
        [
            tensor_list,
            step,
            learning_rate,
            beta1,
            beta2,
            eps,
            bias_correction,
            weight_decay,
            grad_averaging,
            mode,
            normalize_grad,
        ],
        attrs,
    )


def layer_norm(x, scale=None, bias=None, axis=-1, eps=1e-05, attrs=None):
    op = GetOp("mnm.op.layer_norm")
    x = op_utils.to_tensor(x)
    scale = op_utils.to_tensor(scale)
    bias = op_utils.to_tensor(bias)
    axis = op_utils.to_int(axis)
    eps = op_utils.to_double(eps)
    return relay.Call(op, [x, scale, bias, axis, eps], attrs)


def layer_norm_dx(x, scale, dy, axis=-1, eps=1e-05, attrs=None):
    op = GetOp("mnm.op.layer_norm_dx")
    x = op_utils.to_tensor(x)
    scale = op_utils.to_tensor(scale)
    dy = op_utils.to_tensor(dy)
    axis = op_utils.to_int(axis)
    eps = op_utils.to_double(eps)
    return relay.Call(op, [x, scale, dy, axis, eps], attrs)


def left_shift(x1, x2, attrs=None):
    op = GetOp("mnm.op.left_shift")
    x1 = op_utils.to_any(x1)
    x2 = op_utils.to_any(x2)
    return relay.Call(op, [x1, x2], attrs)


def less(x1, x2, attrs=None):
    op = GetOp("mnm.op.less")
    x1 = op_utils.to_any(x1)
    x2 = op_utils.to_any(x2)
    return relay.Call(op, [x1, x2], attrs)


def less_equal(x1, x2, attrs=None):
    op = GetOp("mnm.op.less_equal")
    x1 = op_utils.to_any(x1)
    x2 = op_utils.to_any(x2)
    return relay.Call(op, [x1, x2], attrs)


def log(x, attrs=None):
    op = GetOp("mnm.op.log")
    x = op_utils.to_any(x)
    return relay.Call(op, [x], attrs)


def log2(x, attrs=None):
    op = GetOp("mnm.op.log2")
    x = op_utils.to_any(x)
    return relay.Call(op, [x], attrs)


def log_softmax(x, axis=-1, attrs=None):
    op = GetOp("mnm.op.log_softmax")
    x = op_utils.to_tensor(x)
    axis = op_utils.to_int(axis)
    return relay.Call(op, [x, axis], attrs)


def log_softmax_dx(x, y, dy, axis=-1, attrs=None):
    op = GetOp("mnm.op.log_softmax_dx")
    x = op_utils.to_tensor(x)
    y = op_utils.to_tensor(y)
    dy = op_utils.to_tensor(dy)
    axis = op_utils.to_int(axis)
    return relay.Call(op, [x, y, dy, axis], attrs)


def logical_and(x1, x2, attrs=None):
    op = GetOp("mnm.op.logical_and")
    x1 = op_utils.to_any(x1)
    x2 = op_utils.to_any(x2)
    return relay.Call(op, [x1, x2], attrs)


def logical_not(x, attrs=None):
    op = GetOp("mnm.op.logical_not")
    x = op_utils.to_any(x)
    return relay.Call(op, [x], attrs)


def matmul(x1, x2, attrs=None):
    op = GetOp("mnm.op.matmul")
    x1 = op_utils.to_any(x1)
    x2 = op_utils.to_any(x2)
    return relay.Call(op, [x1, x2], attrs)


def matmul_nt(x1, x2, attrs=None):
    op = GetOp("mnm.op.matmul_nt")
    x1 = op_utils.to_any(x1)
    x2 = op_utils.to_any(x2)
    return relay.Call(op, [x1, x2], attrs)


def matmul_tn(x1, x2, attrs=None):
    op = GetOp("mnm.op.matmul_tn")
    x1 = op_utils.to_any(x1)
    x2 = op_utils.to_any(x2)
    return relay.Call(op, [x1, x2], attrs)


def matmul_tt(x1, x2, attrs=None):
    op = GetOp("mnm.op.matmul_tt")
    x1 = op_utils.to_any(x1)
    x2 = op_utils.to_any(x2)
    return relay.Call(op, [x1, x2], attrs)


def max(x, axis=(), keepdims=False, exclude=False, attrs=None):
    op = GetOp("mnm.op.max")
    x = op_utils.to_tensor(x)
    axis = op_utils.to_int_tuple(axis)
    keepdims = op_utils.to_bool(keepdims)
    exclude = op_utils.to_bool(exclude)
    return relay.Call(op, [x, axis, keepdims, exclude], attrs)


def max_pool2d(
    x,
    kernel,
    stride,
    padding=0,
    dilation=1,
    ceil_mode=False,
    include_pad=True,
    layout="NCHW",
    attrs=None,
):
    op = GetOp("mnm.op.max_pool2d")
    x = op_utils.to_tensor(x)
    kernel = op_utils.to_int_tuple(kernel)
    stride = op_utils.to_int_tuple(stride)
    padding = op_utils.to_int_tuple(padding)
    dilation = op_utils.to_int_tuple(dilation)
    ceil_mode = op_utils.to_bool(ceil_mode)
    include_pad = op_utils.to_bool(include_pad)
    layout = op_utils.to_string(layout)
    return relay.Call(
        op, [x, kernel, stride, padding, dilation, ceil_mode, include_pad, layout], attrs
    )


def max_pool2d_dx(x, y, dy, kernel, stride, padding, dilation, ceil_mode, include_pad, attrs=None):
    op = GetOp("mnm.op.max_pool2d_dx")
    x = op_utils.to_tensor(x)
    y = op_utils.to_tensor(y)
    dy = op_utils.to_tensor(dy)
    kernel = op_utils.to_int_tuple(kernel)
    stride = op_utils.to_int_tuple(stride)
    padding = op_utils.to_int_tuple(padding)
    dilation = op_utils.to_int_tuple(dilation)
    ceil_mode = op_utils.to_bool(ceil_mode)
    include_pad = op_utils.to_bool(include_pad)
    return relay.Call(
        op, [x, y, dy, kernel, stride, padding, dilation, ceil_mode, include_pad], attrs
    )


def maximum(x1, x2, attrs=None):
    op = GetOp("mnm.op.maximum")
    x1 = op_utils.to_any(x1)
    x2 = op_utils.to_any(x2)
    return relay.Call(op, [x1, x2], attrs)


def mean(x, axis=(), keepdims=False, exclude=False, attrs=None):
    op = GetOp("mnm.op.mean")
    x = op_utils.to_tensor(x)
    axis = op_utils.to_int_tuple(axis)
    keepdims = op_utils.to_bool(keepdims)
    exclude = op_utils.to_bool(exclude)
    return relay.Call(op, [x, axis, keepdims, exclude], attrs)


def mean_dx(dy, axis=(), x_shape=None, keepdims=False, exclude=False, attrs=None):
    op = GetOp("mnm.op.mean_dx")
    dy = op_utils.to_tensor(dy)
    axis = op_utils.to_int_tuple(axis)
    x_shape = op_utils.to_int_tuple(x_shape)
    keepdims = op_utils.to_bool(keepdims)
    exclude = op_utils.to_bool(exclude)
    return relay.Call(op, [dy, axis, x_shape, keepdims, exclude], attrs)


def mesh_grid(x, attrs=None):
    op = GetOp("mnm.op.mesh_grid")
    x = op_utils.to_tensor_tuple(x)
    return relay.Call(op, [x], attrs)


def min(x, axis=(), keepdims=False, exclude=False, attrs=None):
    op = GetOp("mnm.op.min")
    x = op_utils.to_tensor(x)
    axis = op_utils.to_int_tuple(axis)
    keepdims = op_utils.to_bool(keepdims)
    exclude = op_utils.to_bool(exclude)
    return relay.Call(op, [x, axis, keepdims, exclude], attrs)


def minimum(x1, x2, attrs=None):
    op = GetOp("mnm.op.minimum")
    x1 = op_utils.to_any(x1)
    x2 = op_utils.to_any(x2)
    return relay.Call(op, [x1, x2], attrs)


def mod(x1, x2, attrs=None):
    op = GetOp("mnm.op.mod")
    x1 = op_utils.to_any(x1)
    x2 = op_utils.to_any(x2)
    return relay.Call(op, [x1, x2], attrs)


def multiply(x1, x2, attrs=None):
    op = GetOp("mnm.op.multiply")
    x1 = op_utils.to_any(x1)
    x2 = op_utils.to_any(x2)
    return relay.Call(op, [x1, x2], attrs)


def ndarray_size(x, attrs=None):
    op = GetOp("mnm.op.ndarray_size")
    x = op_utils.to_any(x)
    return relay.Call(op, [x], attrs)


def negative(x, attrs=None):
    op = GetOp("mnm.op.negative")
    x = op_utils.to_any(x)
    return relay.Call(op, [x], attrs)


def nll_loss(y_true, y_pred, attrs=None):
    op = GetOp("mnm.op.nll_loss")
    y_true = op_utils.to_tensor(y_true)
    y_pred = op_utils.to_tensor(y_pred)
    return relay.Call(op, [y_true, y_pred], attrs)


def nll_loss_dpred(dy, y_true, y_pred, attrs=None):
    op = GetOp("mnm.op.nll_loss_dpred")
    dy = op_utils.to_tensor(dy)
    y_true = op_utils.to_tensor(y_true)
    y_pred = op_utils.to_tensor(y_pred)
    return relay.Call(op, [dy, y_true, y_pred], attrs)


def nll_loss_dtrue(dy, y_true, y_pred, attrs=None):
    op = GetOp("mnm.op.nll_loss_dtrue")
    dy = op_utils.to_tensor(dy)
    y_true = op_utils.to_tensor(y_true)
    y_pred = op_utils.to_tensor(y_pred)
    return relay.Call(op, [dy, y_true, y_pred], attrs)


def non_max_suppression(
    data,
    valid_count,
    indices,
    max_output_size,
    iou_threshold,
    force_suppress=False,
    top_k=-1,
    coord_start=2,
    score_index=1,
    id_index=0,
    return_indices=True,
    invalid_to_bottom=False,
    attrs=None,
):
    op = GetOp("mnm.op.non_max_suppression")
    data = op_utils.to_tensor(data)
    valid_count = op_utils.to_tensor(valid_count)
    indices = op_utils.to_tensor(indices)
    max_output_size = op_utils.to_tensor(max_output_size)
    iou_threshold = op_utils.to_tensor(iou_threshold)
    force_suppress = op_utils.to_bool(force_suppress)
    top_k = op_utils.to_int(top_k)
    coord_start = op_utils.to_int(coord_start)
    score_index = op_utils.to_int(score_index)
    id_index = op_utils.to_int(id_index)
    return_indices = op_utils.to_bool(return_indices)
    invalid_to_bottom = op_utils.to_bool(invalid_to_bottom)
    return relay.Call(
        op,
        [
            data,
            valid_count,
            indices,
            max_output_size,
            iou_threshold,
            force_suppress,
            top_k,
            coord_start,
            score_index,
            id_index,
            return_indices,
            invalid_to_bottom,
        ],
        attrs,
    )


def not_equal(x1, x2, attrs=None):
    op = GetOp("mnm.op.not_equal")
    x1 = op_utils.to_any(x1)
    x2 = op_utils.to_any(x2)
    return relay.Call(op, [x1, x2], attrs)


def numel(x, attrs=None):
    op = GetOp("mnm.op.numel")
    x = op_utils.to_any(x)
    return relay.Call(op, [x], attrs)


def one_hot(indices, on_value, off_value, depth, axis=-1, dtype="int32", device="cpu", attrs=None):
    op = GetOp("mnm.op.one_hot")
    indices = op_utils.to_tensor(indices)
    on_value = op_utils.to_tensor(on_value)
    off_value = op_utils.to_tensor(off_value)
    depth = op_utils.to_int(depth)
    axis = op_utils.to_int(axis)
    dtype = op_utils.to_string(dtype)
    device = op_utils.to_string(device)
    return relay.Call(op, [indices, on_value, off_value, depth, axis, dtype, device], attrs)


def ones(shape, dtype="int32", device="cpu", attrs=None):
    op = GetOp("mnm.op.ones")
    shape = op_utils.to_any(shape)
    dtype = op_utils.to_string(dtype)
    device = op_utils.to_string(device)
    return relay.Call(op, [shape, dtype, device], attrs)


def ones_like(x, attrs=None):
    op = GetOp("mnm.op.ones_like")
    x = op_utils.to_any(x)
    return relay.Call(op, [x], attrs)


def pad(x, pad_width, pad_value=0.0, pad_mode="constant", attrs=None):
    op = GetOp("mnm.op.pad")
    x = op_utils.to_tensor(x)
    pad_width = op_utils.to_int_tuple(pad_width)
    pad_value = op_utils.to_double(pad_value)
    pad_mode = op_utils.to_string(pad_mode)
    return relay.Call(op, [x, pad_width, pad_value, pad_mode], attrs)


def power(x1, x2, attrs=None):
    op = GetOp("mnm.op.power")
    x1 = op_utils.to_any(x1)
    x2 = op_utils.to_any(x2)
    return relay.Call(op, [x1, x2], attrs)


def prod(x, axis=(), keepdims=False, exclude=False, attrs=None):
    op = GetOp("mnm.op.prod")
    x = op_utils.to_tensor(x)
    axis = op_utils.to_int_tuple(axis)
    keepdims = op_utils.to_bool(keepdims)
    exclude = op_utils.to_bool(exclude)
    return relay.Call(op, [x, axis, keepdims, exclude], attrs)


def prod_dx(x, dy, axis=(), keepdims=False, exclude=False, attrs=None):
    op = GetOp("mnm.op.prod_dx")
    x = op_utils.to_tensor(x)
    dy = op_utils.to_tensor(dy)
    axis = op_utils.to_int_tuple(axis)
    keepdims = op_utils.to_bool(keepdims)
    exclude = op_utils.to_bool(exclude)
    return relay.Call(op, [x, dy, axis, keepdims, exclude], attrs)


def relu(x, attrs=None):
    op = GetOp("mnm.op.relu")
    x = op_utils.to_any(x)
    return relay.Call(op, [x], attrs)


def relu_dx(x, y, dy, attrs=None):
    op = GetOp("mnm.op.relu_dx")
    x = op_utils.to_any(x)
    y = op_utils.to_tensor(y)
    dy = op_utils.to_tensor(dy)
    return relay.Call(op, [x, y, dy], attrs)


def repeat(x, repeats, axis=None, attrs=None):
    op = GetOp("mnm.op.repeat")
    x = op_utils.to_tensor(x)
    repeats = op_utils.to_int(repeats)
    axis = op_utils.to_any(axis)
    return relay.Call(op, [x, repeats, axis], attrs)


def repeat_dx(x, dy, repeats, axis=None, attrs=None):
    op = GetOp("mnm.op.repeat_dx")
    x = op_utils.to_tensor(x)
    dy = op_utils.to_tensor(dy)
    repeats = op_utils.to_int(repeats)
    axis = op_utils.to_any(axis)
    return relay.Call(op, [x, dy, repeats, axis], attrs)


def reshape(x, shape, reverse=False, attrs=None):
    op = GetOp("mnm.op.reshape")
    x = op_utils.to_tensor(x)
    shape = op_utils.to_any(shape)
    reverse = op_utils.to_bool(reverse)
    return relay.Call(op, [x, shape, reverse], attrs)


def resize2d(
    x,
    size,
    layout="NCHW",
    method="linear",
    coordinate_transformation_mode="half_pixel",
    rounding_method="",
    cubic_alpha=-0.5,
    cubic_exclude=0,
    out_dtype="",
    attrs=None,
):
    op = GetOp("mnm.op.resize2d")
    x = op_utils.to_tensor(x)
    size = op_utils.to_any(size)
    layout = op_utils.to_string(layout)
    method = op_utils.to_string(method)
    coordinate_transformation_mode = op_utils.to_string(coordinate_transformation_mode)
    rounding_method = op_utils.to_string(rounding_method)
    cubic_alpha = op_utils.to_double(cubic_alpha)
    cubic_exclude = op_utils.to_int(cubic_exclude)
    out_dtype = op_utils.to_string(out_dtype)
    return relay.Call(
        op,
        [
            x,
            size,
            layout,
            method,
            coordinate_transformation_mode,
            rounding_method,
            cubic_alpha,
            cubic_exclude,
            out_dtype,
        ],
        attrs,
    )


def resize2d_dx(
    x,
    dy,
    size,
    layout="NCHW",
    method="linear",
    coordinate_transformation_mode="half_pixel",
    rounding_method="",
    cubic_alpha=-0.5,
    cubic_exclude=0,
    out_dtype="",
    attrs=None,
):
    op = GetOp("mnm.op.resize2d_dx")
    x = op_utils.to_tensor(x)
    dy = op_utils.to_tensor(dy)
    size = op_utils.to_int_tuple(size)
    layout = op_utils.to_string(layout)
    method = op_utils.to_string(method)
    coordinate_transformation_mode = op_utils.to_string(coordinate_transformation_mode)
    rounding_method = op_utils.to_string(rounding_method)
    cubic_alpha = op_utils.to_double(cubic_alpha)
    cubic_exclude = op_utils.to_int(cubic_exclude)
    out_dtype = op_utils.to_string(out_dtype)
    return relay.Call(
        op,
        [
            x,
            dy,
            size,
            layout,
            method,
            coordinate_transformation_mode,
            rounding_method,
            cubic_alpha,
            cubic_exclude,
            out_dtype,
        ],
        attrs,
    )


def reverse(x, axis=0, attrs=None):
    op = GetOp("mnm.op.reverse")
    x = op_utils.to_tensor(x)
    axis = op_utils.to_int(axis)
    return relay.Call(op, [x, axis], attrs)


def reverse_sequence(x, sequence_length, seq_axis=1, batch_axis=0, attrs=None):
    op = GetOp("mnm.op.reverse_sequence")
    x = op_utils.to_tensor(x)
    sequence_length = op_utils.to_tensor(sequence_length)
    seq_axis = op_utils.to_int(seq_axis)
    batch_axis = op_utils.to_int(batch_axis)
    return relay.Call(op, [x, sequence_length, seq_axis, batch_axis], attrs)


def right_shift(x1, x2, attrs=None):
    op = GetOp("mnm.op.right_shift")
    x1 = op_utils.to_any(x1)
    x2 = op_utils.to_any(x2)
    return relay.Call(op, [x1, x2], attrs)


def roi_align(
    data, rois, pooled_size, spatial_scale, sample_ratio=-1, layout="NCHW", mode="avg", attrs=None
):
    op = GetOp("mnm.op.roi_align")
    data = op_utils.to_tensor(data)
    rois = op_utils.to_tensor(rois)
    pooled_size = op_utils.to_int_tuple(pooled_size)
    spatial_scale = op_utils.to_double(spatial_scale)
    sample_ratio = op_utils.to_int(sample_ratio)
    layout = op_utils.to_string(layout)
    mode = op_utils.to_string(mode)
    return relay.Call(
        op, [data, rois, pooled_size, spatial_scale, sample_ratio, layout, mode], attrs
    )


def roi_align_dx(
    data,
    rois,
    dy,
    pooled_size,
    spatial_scale,
    sample_ratio=-1,
    layout="NCHW",
    mode="avg",
    attrs=None,
):
    op = GetOp("mnm.op.roi_align_dx")
    data = op_utils.to_tensor(data)
    rois = op_utils.to_tensor(rois)
    dy = op_utils.to_tensor(dy)
    pooled_size = op_utils.to_int_tuple(pooled_size)
    spatial_scale = op_utils.to_double(spatial_scale)
    sample_ratio = op_utils.to_int(sample_ratio)
    layout = op_utils.to_string(layout)
    mode = op_utils.to_string(mode)
    return relay.Call(
        op, [data, rois, dy, pooled_size, spatial_scale, sample_ratio, layout, mode], attrs
    )


def round(x, attrs=None):
    op = GetOp("mnm.op.round")
    x = op_utils.to_any(x)
    return relay.Call(op, [x], attrs)


def rsqrt(x, attrs=None):
    op = GetOp("mnm.op.rsqrt")
    x = op_utils.to_any(x)
    return relay.Call(op, [x], attrs)


def scatter(x, index, src, axis, attrs=None):
    op = GetOp("mnm.op.scatter")
    x = op_utils.to_tensor(x)
    index = op_utils.to_tensor(index)
    src = op_utils.to_tensor(src)
    axis = op_utils.to_any(axis)
    return relay.Call(op, [x, index, src, axis], attrs)


def scatter_dx(x, y, dy, index, src, axis, attrs=None):
    op = GetOp("mnm.op.scatter_dx")
    x = op_utils.to_tensor(x)
    y = op_utils.to_tensor(y)
    dy = op_utils.to_tensor(dy)
    index = op_utils.to_tensor(index)
    src = op_utils.to_tensor(src)
    axis = op_utils.to_any(axis)
    return relay.Call(op, [x, y, dy, index, src, axis], attrs)


def sequence_mask(x, sequence_length, mask_value=0.0, axis=0, attrs=None):
    op = GetOp("mnm.op.sequence_mask")
    x = op_utils.to_tensor(x)
    sequence_length = op_utils.to_tensor(sequence_length)
    mask_value = op_utils.to_double(mask_value)
    axis = op_utils.to_int(axis)
    return relay.Call(op, [x, sequence_length, mask_value, axis], attrs)


def set_stream(device_id, stream_id, attrs=None):
    op = GetOp("mnm.op.set_stream")
    device_id = op_utils.to_int(device_id)
    stream_id = op_utils.to_int(stream_id)
    return relay.Call(op, [device_id, stream_id], attrs)


def sgd(x, dx, v, learning_rate, mu, attrs=None):
    op = GetOp("mnm.op.sgd")
    x = op_utils.to_tensor(x)
    dx = op_utils.to_tensor(dx)
    v = op_utils.to_tensor(v)
    learning_rate = op_utils.to_double(learning_rate)
    mu = op_utils.to_double(mu)
    return relay.Call(op, [x, dx, v, learning_rate, mu], attrs)


def shape(x, attrs=None):
    op = GetOp("mnm.op.shape")
    x = op_utils.to_any(x)
    return relay.Call(op, [x], attrs)


def shape_as_tensor(x, attrs=None):
    op = GetOp("mnm.op.shape_as_tensor")
    x = op_utils.to_any(x)
    return relay.Call(op, [x], attrs)


def sigmoid(x, attrs=None):
    op = GetOp("mnm.op.sigmoid")
    x = op_utils.to_any(x)
    return relay.Call(op, [x], attrs)


def sigmoid_dx(x, y, dy, attrs=None):
    op = GetOp("mnm.op.sigmoid_dx")
    x = op_utils.to_any(x)
    y = op_utils.to_tensor(y)
    dy = op_utils.to_tensor(dy)
    return relay.Call(op, [x, y, dy], attrs)


def sign(x, attrs=None):
    op = GetOp("mnm.op.sign")
    x = op_utils.to_any(x)
    return relay.Call(op, [x], attrs)


def sin(x, attrs=None):
    op = GetOp("mnm.op.sin")
    x = op_utils.to_any(x)
    return relay.Call(op, [x], attrs)


def size(x, axis=None, attrs=None):
    op = GetOp("mnm.op.size")
    x = op_utils.to_tensor(x)
    axis = op_utils.to_any(axis)
    return relay.Call(op, [x, axis], attrs)


def smooth_l1_loss(y_true, y_pred, attrs=None):
    op = GetOp("mnm.op.smooth_l1_loss")
    y_true = op_utils.to_tensor(y_true)
    y_pred = op_utils.to_tensor(y_pred)
    return relay.Call(op, [y_true, y_pred], attrs)


def smooth_l1_loss_dpred(y_true, y_pred, attrs=None):
    op = GetOp("mnm.op.smooth_l1_loss_dpred")
    y_true = op_utils.to_tensor(y_true)
    y_pred = op_utils.to_tensor(y_pred)
    return relay.Call(op, [y_true, y_pred], attrs)


def smooth_l1_loss_dtrue(y_true, y_pred, attrs=None):
    op = GetOp("mnm.op.smooth_l1_loss_dtrue")
    y_true = op_utils.to_tensor(y_true)
    y_pred = op_utils.to_tensor(y_pred)
    return relay.Call(op, [y_true, y_pred], attrs)


def softmax(x, axis=-1, attrs=None):
    op = GetOp("mnm.op.softmax")
    x = op_utils.to_tensor(x)
    axis = op_utils.to_int(axis)
    return relay.Call(op, [x, axis], attrs)


def softmax_dx(x, y, dy, axis=-1, attrs=None):
    op = GetOp("mnm.op.softmax_dx")
    x = op_utils.to_tensor(x)
    y = op_utils.to_tensor(y)
    dy = op_utils.to_tensor(dy)
    axis = op_utils.to_int(axis)
    return relay.Call(op, [x, y, dy, axis], attrs)


def sort(data, axis=-1, is_ascend=True, attrs=None):
    op = GetOp("mnm.op.sort")
    data = op_utils.to_tensor(data)
    axis = op_utils.to_int(axis)
    is_ascend = op_utils.to_bool(is_ascend)
    return relay.Call(op, [data, axis, is_ascend], attrs)


def split(x, indices_or_sections=None, axis=0, attrs=None):
    op = GetOp("mnm.op.split")
    x = op_utils.to_tensor(x)
    indices_or_sections = op_utils.to_any(indices_or_sections)
    axis = op_utils.to_int(axis)
    return relay.Call(op, [x, indices_or_sections, axis], attrs)


def sqrt(x, attrs=None):
    op = GetOp("mnm.op.sqrt")
    x = op_utils.to_any(x)
    return relay.Call(op, [x], attrs)


def sqrt_dx(x, y, dy, attrs=None):
    op = GetOp("mnm.op.sqrt_dx")
    x = op_utils.to_any(x)
    y = op_utils.to_tensor(y)
    dy = op_utils.to_tensor(dy)
    return relay.Call(op, [x, y, dy], attrs)


def squeeze(x, axis=None, attrs=None):
    op = GetOp("mnm.op.squeeze")
    x = op_utils.to_tensor(x)
    axis = op_utils.to_int_tuple(axis)
    return relay.Call(op, [x, axis], attrs)


def stack(x, axis=0, attrs=None):
    op = GetOp("mnm.op.stack")
    x = op_utils.to_tensor_tuple(x)
    axis = op_utils.to_int(axis)
    return relay.Call(op, [x, axis], attrs)


def stream_barrier(attrs=None):
    op = GetOp("mnm.op.stream_barrier")

    return relay.Call(op, [], attrs)


def stream_sync(x, stream_tag=0, attrs=None):
    op = GetOp("mnm.op.stream_sync")
    x = op_utils.to_tensor(x)
    stream_tag = op_utils.to_int(stream_tag)
    return relay.Call(op, [x, stream_tag], attrs)


def strided_slice(x, begin, end, strides=None, slice_mode="end", attrs=None):
    op = GetOp("mnm.op.strided_slice")
    x = op_utils.to_tensor(x)
    begin = op_utils.to_any(begin)
    end = op_utils.to_any(end)
    strides = op_utils.to_int_tuple(strides)
    slice_mode = op_utils.to_string(slice_mode)
    return relay.Call(op, [x, begin, end, strides, slice_mode], attrs)


def strided_slice_dx(dy, primal_shape, begin, end, strides=None, slice_mode="end", attrs=None):
    op = GetOp("mnm.op.strided_slice_dx")
    dy = op_utils.to_tensor(dy)
    primal_shape = op_utils.to_int_tuple(primal_shape)
    begin = op_utils.to_int_tuple(begin)
    end = op_utils.to_int_tuple(end)
    strides = op_utils.to_int_tuple(strides)
    slice_mode = op_utils.to_string(slice_mode)
    return relay.Call(op, [dy, primal_shape, begin, end, strides, slice_mode], attrs)


def subtract(x1, x2, out=None, where=None, attrs=None):
    op = GetOp("mnm.op.subtract")
    x1 = op_utils.to_any(x1)
    x2 = op_utils.to_any(x2)
    out = op_utils.to_any(out)
    where = op_utils.to_any(where)
    return relay.Call(op, [x1, x2, out, where], attrs)


def sum(x, axis=(), keepdims=0, exclude=False, attrs=None):
    op = GetOp("mnm.op.sum")
    x = op_utils.to_tensor(x)
    axis = op_utils.to_int_tuple(axis)
    keepdims = op_utils.to_int_tuple(keepdims)
    exclude = op_utils.to_bool(exclude)
    return relay.Call(op, [x, axis, keepdims, exclude], attrs)


def sum_dx(x, dy, axis=(), keepdims=0, exclude=False, attrs=None):
    op = GetOp("mnm.op.sum_dx")
    x = op_utils.to_tensor(x)
    dy = op_utils.to_tensor(dy)
    axis = op_utils.to_int_tuple(axis)
    keepdims = op_utils.to_int_tuple(keepdims)
    exclude = op_utils.to_bool(exclude)
    return relay.Call(op, [x, dy, axis, keepdims, exclude], attrs)


def swap_axis(x, axis1, axis2, attrs=None):
    op = GetOp("mnm.op.swap_axis")
    x = op_utils.to_tensor(x)
    axis1 = op_utils.to_int(axis1)
    axis2 = op_utils.to_int(axis2)
    return relay.Call(op, [x, axis1, axis2], attrs)


def take(x, indices, axis=None, mode="clip", attrs=None):
    op = GetOp("mnm.op.take")
    x = op_utils.to_tensor(x)
    indices = op_utils.to_tensor(indices)
    axis = op_utils.to_any(axis)
    mode = op_utils.to_string(mode)
    return relay.Call(op, [x, indices, axis, mode], attrs)


def take_dx(x, dy, indices, axis=None, mode="clip", attrs=None):
    op = GetOp("mnm.op.take_dx")
    x = op_utils.to_tensor(x)
    dy = op_utils.to_tensor(dy)
    indices = op_utils.to_tensor(indices)
    axis = op_utils.to_any(axis)
    mode = op_utils.to_string(mode)
    return relay.Call(op, [x, dy, indices, axis, mode], attrs)


def tanh(x, attrs=None):
    op = GetOp("mnm.op.tanh")
    x = op_utils.to_any(x)
    return relay.Call(op, [x], attrs)


def tanh_dx(x, y, dy, attrs=None):
    op = GetOp("mnm.op.tanh_dx")
    x = op_utils.to_any(x)
    y = op_utils.to_tensor(y)
    dy = op_utils.to_tensor(dy)
    return relay.Call(op, [x, y, dy], attrs)


def threefry_generate(key, shape, attrs=None):
    op = GetOp("mnm.op.threefry_generate")
    key = op_utils.to_tensor(key)
    shape = op_utils.to_int_tuple(shape)
    return relay.Call(op, [key, shape], attrs)


def threefry_split(key, attrs=None):
    op = GetOp("mnm.op.threefry_split")
    key = op_utils.to_tensor(key)
    return relay.Call(op, [key], attrs)


def threshold(x, threshold=0.0, value=0.0, attrs=None):
    op = GetOp("mnm.op.threshold")
    x = op_utils.to_any(x)
    threshold = op_utils.to_double(threshold)
    value = op_utils.to_double(value)
    return relay.Call(op, [x, threshold, value], attrs)


def threshold_dx(x, dy, threshold=0.0, attrs=None):
    op = GetOp("mnm.op.threshold_dx")
    x = op_utils.to_any(x)
    dy = op_utils.to_tensor(dy)
    threshold = op_utils.to_double(threshold)
    return relay.Call(op, [x, dy, threshold], attrs)


def topk(data, k, axis=-1, ret_type="both", is_ascend=False, dtype="int64", attrs=None):
    op = GetOp("mnm.op.topk")
    data = op_utils.to_tensor(data)
    k = op_utils.to_any(k)
    axis = op_utils.to_int(axis)
    ret_type = op_utils.to_string(ret_type)
    is_ascend = op_utils.to_bool(is_ascend)
    dtype = op_utils.to_string(dtype)
    return relay.Call(op, [data, k, axis, ret_type, is_ascend, dtype], attrs)


def transpose(x, axes=None, attrs=None):
    op = GetOp("mnm.op.transpose")
    x = op_utils.to_tensor(x)
    axes = op_utils.to_int_tuple(axes)
    return relay.Call(op, [x, axes], attrs)


def transpose_dx(dy, axes=None, primal_shape=None, attrs=None):
    op = GetOp("mnm.op.transpose_dx")
    dy = op_utils.to_tensor(dy)
    axes = op_utils.to_int_tuple(axes)
    primal_shape = op_utils.to_int_tuple(primal_shape)
    return relay.Call(op, [dy, axes, primal_shape], attrs)


def trunc(x, attrs=None):
    op = GetOp("mnm.op.trunc")
    x = op_utils.to_any(x)
    return relay.Call(op, [x], attrs)


def upper_bound_argwhere(condition, attrs=None):
    op = GetOp("mnm.op.upper_bound.argwhere")
    condition = op_utils.to_tensor(condition)
    return relay.Call(op, [condition], attrs)


def vm_alloc_storage(size, alignment, device_type, device_id, dtype="float32", attrs=None):
    op = GetOp("mnm.op.vm.alloc_storage")
    size = op_utils.to_any(size)
    alignment = op_utils.to_any(alignment)
    device_type = op_utils.to_int(device_type)
    device_id = op_utils.to_int(device_id)
    dtype = op_utils.to_string(dtype)
    return relay.Call(op, [size, alignment, device_type, device_id, dtype], attrs)


def vm_alloc_tensor(storage, shape, dtype="float32", assert_shape=None, own=True, attrs=None):
    op = GetOp("mnm.op.vm.alloc_tensor")
    storage = op_utils.to_tensor(storage)
    shape = op_utils.to_any(shape)
    dtype = op_utils.to_string(dtype)
    assert_shape = op_utils.to_int_tuple(assert_shape)
    own = op_utils.to_bool(own)
    return relay.Call(op, [storage, shape, dtype, assert_shape, own], attrs)


def vm_free(memory, attrs=None):
    op = GetOp("mnm.op.vm.free")
    memory = op_utils.to_tensor(memory)
    return relay.Call(op, [memory], attrs)


def vm_infer_type(func, inputs, attrs=None):
    op = GetOp("mnm.op.vm.infer_type")
    func = op_utils.to_any(func)
    inputs = op_utils.to_any(inputs)
    return relay.Call(op, [func, inputs], attrs)


def vm_invoke_op(func, inputs, outputs, attrs=None):
    op = GetOp("mnm.op.vm.invoke_op")
    func = op_utils.to_any(func)
    inputs = op_utils.to_any(inputs)
    outputs = op_utils.to_any(outputs)
    return relay.Call(op, [func, inputs, outputs], attrs)


def vm_set_shape(data, shape, attrs=None):
    op = GetOp("mnm.op.vm.set_shape")
    data = op_utils.to_tensor(data)
    shape = op_utils.to_any(shape)
    return relay.Call(op, [data, shape], attrs)


def wait_event(event_id, stream_id=-1, attrs=None):
    op = GetOp("mnm.op.wait_event")
    event_id = op_utils.to_int(event_id)
    stream_id = op_utils.to_int(stream_id)
    return relay.Call(op, [event_id, stream_id], attrs)


def where(condition, x, y, attrs=None):
    op = GetOp("mnm.op.where")
    condition = op_utils.to_tensor(condition)
    x = op_utils.to_tensor(x)
    y = op_utils.to_tensor(y)
    return relay.Call(op, [condition, x, y], attrs)


def zeros(shape, dtype="int32", device="cpu", attrs=None):
    op = GetOp("mnm.op.zeros")
    shape = op_utils.to_any(shape)
    dtype = op_utils.to_string(dtype)
    device = op_utils.to_string(device)
    return relay.Call(op, [shape, dtype, device], attrs)


def zeros_like(x, attrs=None):
    op = GetOp("mnm.op.zeros_like")
    x = op_utils.to_any(x)
    return relay.Call(op, [x], attrs)<|MERGE_RESOLUTION|>--- conflicted
+++ resolved
@@ -206,24 +206,16 @@
     "zeros_like",
 ]
 
-<<<<<<< HEAD
+
 def _allgather(x, axis, rank_list=None, attrs=None):
-=======
-
-def _allgather(x, axis, attrs=None):
->>>>>>> 6215bfcb
     op = GetOp("mnm.op._allgather")
     x = op_utils.to_tensor(x)
     axis = op_utils.to_int(axis)
     rank_list = op_utils.to_int_tuple(rank_list)
     return relay.Call(op, [x, axis, rank_list], attrs)
 
-<<<<<<< HEAD
+
 def _allreduce(x, computation="sum", rank_list=None, attrs=None):
-=======
-
-def _allreduce(x, computation="sum", attrs=None):
->>>>>>> 6215bfcb
     op = GetOp("mnm.op._allreduce")
     x = op_utils.to_tensor_tuple(x)
     computation = op_utils.to_string(computation)
