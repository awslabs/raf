# Copyright Amazon.com, Inc. or its affiliates. All Rights Reserved.
# SPDX-License-Identifier: Apache-2.0

"""Setup RAF package."""
import os
import shutil
import subprocess
import sys

from setuptools import find_packages
from setuptools.dist import Distribution

from datetime import date

# need to use distutils.core for correct placement of cython dll
if "--inplace" in sys.argv:
    from distutils.core import setup
    from distutils.extension import Extension
else:
    from setuptools import setup
    from setuptools.extension import Extension

SCRIPT_DIR = os.path.dirname(__file__)
CONDA_BUILD = os.getenv("CONDA_BUILD") is not None


def get_env_flag(name, default=""):
    """Get environment bololean flag by all means."""
    return os.getenv(name, default).upper() in ["ON", "1", "YES", "TRUE", "Y"]


def get_lib_path():
    """Get library path, name and version"""
    # We can not import `libinfo.py` in setup.py directly since __init__.py
    # Will be invoked which introduces dependences
    libinfo_py = os.path.join(SCRIPT_DIR, "./raf/_lib.py")
    libinfo = {"__file__": libinfo_py}
    with open(libinfo_py, "rb") as f:
        ss = f.read()
    exec(compile(ss, libinfo_py, "exec"), libinfo, libinfo)
    if not os.getenv("CONDA_BUILD"):
        lib_path = libinfo["find_lib_path"]()
        libs = [lib_path[0]]
        if libs[0].find("runtime") == -1:
            for name in lib_path[1:]:
                if name.find("runtime") != -1:
                    libs.append(name)
                    break
    else:
        libs = None
    return libs


def get_build_version():
    """Generate the build version."""
    cwd = os.path.abspath(SCRIPT_DIR)
    git_sha = (
        subprocess.check_output(["git", "rev-parse", "--short", "HEAD"], cwd=cwd)
        .decode("ascii")
        .strip()
    )
    version = "+git" + git_sha
    return version


LIB_LIST = get_lib_path()
git_version = get_build_version()


def get_build_raf_version():
<<<<<<< HEAD
    raf_build_version = os.getenv("RAF_BUILD_VERSION", default="nightly")
    raf_build_platform = os.getenv("RAF_BUILD_PLATFORM", default="cpu")
=======
    raf_build_version = os.getenv("RAF_BUILD_VERSION", default="dev")
    raf_build_platform = os.getenv("RAF_BUILD_PLATFORM", default="cu113")
>>>>>>> 3af317e1
    with open("./raf/version.txt", "r") as version_file:
        version = version_file.readline()
        raf_version = version
        if raf_build_version == "stable":
            raf_version = version + "+" + raf_build_platform
        elif raf_build_version == "nightly":
            version = inc_minor(version)
            today = date.today().strftime("%Y%m%d")
            raf_version = version + ".dev" + str(today) + "+" + raf_build_platform
        elif raf_build_version == "dev":
            version = inc_minor(version)
            raf_version = version + git_version + "+" + raf_build_platform
        else:
            raise ValueError("Unsupported RAF build version: " % raf_build_version)
        return raf_version


def inc_minor(version):
    split_version = version.split(".")
    inc_version = int(split_version[-1]) + 1
    next_version = ".".join(split_version[:-1]) + "." + str(inc_version)
    return next_version


__version__ = get_build_raf_version()
<<<<<<< HEAD
__raf_version__ = repr(__version__.split("+")[0])
str_version = repr(__version__)
str_git = repr(git_version)
=======
>>>>>>> 3af317e1

with open("./raf/version.py", "w") as version_file:
    version_file.write(
        '"""Auto-generated. Do not touch."""'
        + "\n"
        + "__version__ = "
<<<<<<< HEAD
        + __raf_version__
        + "\n"
        + "__full_version__ = "
        + str_version
        + "\n"
        + "__gitrev__ = "
        + str_git
=======
        + __version__
        + "\n"
        + "__gitrev__ = "
        + git_version
>>>>>>> 3af317e1
        + "\n"
    )


class BinaryDistribution(Distribution):
    def has_ext_modules(self):
        return True

    def is_pure(self):
        return False


include_libs = False
wheel_include_libs = False
if not os.getenv("CONDA_BUILD"):
    if "bdist_wheel" in sys.argv:
        wheel_include_libs = True
    else:
        include_libs = True

setup_kwargs = {}

# For bdist_wheel only
if wheel_include_libs:
    with open(os.path.join(SCRIPT_DIR, "MANIFEST.in"), "w") as fo:
        for path in LIB_LIST:
            if os.path.normpath(path) != os.path.normpath(
                os.path.join(SCRIPT_DIR, "raf/libraf.so")
            ):
                try:
                    shutil.copy(path, os.path.join(SCRIPT_DIR, "raf"))
                except shutil.SameFileError:
                    pass
            _, libname = os.path.split(path)
            fo.write("include raf/%s\n" % libname)
    setup_kwargs = {"include_package_data": True}

if include_libs:
    curr_path = os.path.dirname(os.path.abspath(os.path.expanduser(__file__)))
    for i, path in enumerate(LIB_LIST):
        LIB_LIST[i] = os.path.relpath(path, curr_path)
    setup_kwargs = {"include_package_data": True, "data_files": [("raf", LIB_LIST)]}

# Local change: Write out version to file and include in package
os.makedirs(os.path.join(SCRIPT_DIR, "../build/private/raf/version"), exist_ok=True)
with open(os.path.join(SCRIPT_DIR, "../build/private/raf/version/__init__.py"), "w") as fd:
    fd.write("__version__ = '" + __version__ + "'")
setup_kwargs["package_dir"] = {"raf.version": "../build/private/raf/version"}
# End local change

setup(
    name="rafbuild",
    version=__version__,
    license="Apache",
    description="RAF Accelerates Deep Learning Frameworks",
    zip_safe=False,
    install_requires=[
        "tvm",
        "numpy",
    ],
    extras_require={
        "test": ["torch==1.6.0", "pytest"],
    },
    packages=find_packages() + ["raf.version"],
    package_data={"raf": [os.path.join(SCRIPT_DIR, "../build/lib/libraf.so")]},
    distclass=BinaryDistribution,
    url="https://github.com/awslabs/raf",
    python_requires=">=3.6",
    **setup_kwargs
)

if wheel_include_libs:
    # Wheel cleanup
    os.remove(os.path.join(SCRIPT_DIR, "MANIFEST.in"))
    for path in LIB_LIST:
        _, libname = os.path.split(path)
        os.remove("raf/%s" % libname)<|MERGE_RESOLUTION|>--- conflicted
+++ resolved
@@ -68,13 +68,8 @@
 
 
 def get_build_raf_version():
-<<<<<<< HEAD
-    raf_build_version = os.getenv("RAF_BUILD_VERSION", default="nightly")
-    raf_build_platform = os.getenv("RAF_BUILD_PLATFORM", default="cpu")
-=======
     raf_build_version = os.getenv("RAF_BUILD_VERSION", default="dev")
     raf_build_platform = os.getenv("RAF_BUILD_PLATFORM", default="cu113")
->>>>>>> 3af317e1
     with open("./raf/version.txt", "r") as version_file:
         version = version_file.readline()
         raf_version = version
@@ -100,19 +95,15 @@
 
 
 __version__ = get_build_raf_version()
-<<<<<<< HEAD
 __raf_version__ = repr(__version__.split("+")[0])
 str_version = repr(__version__)
 str_git = repr(git_version)
-=======
->>>>>>> 3af317e1
 
 with open("./raf/version.py", "w") as version_file:
     version_file.write(
         '"""Auto-generated. Do not touch."""'
         + "\n"
         + "__version__ = "
-<<<<<<< HEAD
         + __raf_version__
         + "\n"
         + "__full_version__ = "
@@ -120,12 +111,6 @@
         + "\n"
         + "__gitrev__ = "
         + str_git
-=======
-        + __version__
-        + "\n"
-        + "__gitrev__ = "
-        + git_version
->>>>>>> 3af317e1
         + "\n"
     )
 
