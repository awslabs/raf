/*!
 * Copyright (c) 2019 by Contributors
 * \file communicator.h
 * \brief Communication resources.
 */
#pragma once
#include <unistd.h>
#include <stdint.h>
#include <stdio.h>
#include <string>
#include <memory>
#include "dmlc/logging.h"
#include "mnm/registry.h"
#include "mnm/value.h"
#include "mnm/op_utils.h"
<<<<<<< HEAD
#include "./connector.h"
=======

typedef std::pair<std::string, std::vector<int64_t>> CommunicatorID;
>>>>>>> e7360656

typedef std::pair<std::string, std::vector<int64_t>> CommunicatorID;

namespace mnm {
namespace distributed {
namespace communicator {

using registry::GetPackedFunc;
using namespace mnm::value;

// #ifdef MNM_USE_MPI
#include <mpi.h>
#define MPI_CALL(cmd)                                                         \
  do {                                                                        \
    int e = cmd;                                                              \
    if (e != MPI_SUCCESS) {                                                   \
      LOG(FATAL) << "Failed: MPI error " << __FILE__ << ":" << __LINE__ << e; \
    }                                                                         \
  } while (0)
// #endif

#ifdef MNM_USE_NCCL
#define NCCL_CALL(cmd)                                                                            \
  do {                                                                                            \
    ncclResult_t e = cmd;                                                                         \
    if (e != ncclSuccess) {                                                                       \
      LOG(INFO) << "Failed: NCCL error " << __FILE__ << ":" << __LINE__ << ncclGetErrorString(e); \
      exit(EXIT_FAILURE);                                                                         \
    }                                                                                             \
  } while (0)
#endif

<<<<<<< HEAD
struct DistAttrs {
  int local_size;
  int local_rank;
  int size;
  int rank;
  int world_size;
  int world_rank;
};

class Communicator {
 public:
  Communicator(const std::vector<int64_t>& rank_list = {}) {
  }
  virtual ~Communicator() {
  }
  int GetLocalSize() {
    return local_size;
  }
  int GetLocalRank() {
    return local_rank;
  }
  int GetSize() {
    return size;
  }
  int GetRank() {
    return rank;
  }
  int GetRootRank() {
    return root_rank;
  }
  static DistAttrs GetDistAttrs(const std::vector<int64_t>& rank_list = {}) {
    auto mpi = ConnectorManager::Get()->GetConnector("mpi");
    if (rank_list.empty()) {
      DistAttrs ret = {.local_size = mpi->local_size,
                       .local_rank = mpi->local_rank,
                       .size = mpi->size,
                       .rank = mpi->rank,
                       .world_size = mpi->size,
                       .world_rank = mpi->rank};
      return ret;
    } else {
      int size = rank_list.size();
      int rank;
      int local_size = 0;
      int local_rank = 0;
      std::vector<int> host_ids;
      CHECK_LE(size, mpi->size);
      for (rank = 0; rank < size; ++rank) {
        if (rank_list[rank] == mpi->rank) break;
      }
      if (rank == size) {
        // This rank is not in rank_list
        rank = -1;
        size = -1;
      }
      for (auto i : rank_list) {
        host_ids.push_back(mpi->host_ids[i]);
      }
      for (int p = 0; p < size; ++p) {
        if (p == rank) break;
        if (host_ids[p] == host_ids[rank]) local_rank++;
      }
      for (int p = 0; p < size; ++p) {
        if (host_ids[p] == host_ids[rank]) local_size++;
      }
      DistAttrs ret = {.local_size = local_size,
                       .local_rank = local_rank,
                       .size = size,
                       .rank = rank,
                       .world_size = mpi->size,
                       .world_rank = mpi->rank};
      return ret;
    }
  }

  virtual void* GetCommHandle() = 0;
=======
class CommunicatorObj : public Object {
 public:
  int local_size;
  int local_rank;
  int size;
  int rank;
  int world_size;
  int world_rank;
  int root_rank;
  std::vector<uint64_t> host_ids;

  void VisitAttrs(tvm::AttrVisitor* v) {
    v->Visit("local_size", &local_size);
    v->Visit("local_rank", &local_rank);
    v->Visit("size", &size);
    v->Visit("rank", &rank);
    v->Visit("world_size", &world_size);
    v->Visit("world_rank", &world_rank);
    v->Visit("root_rank", &root_rank);
  }
>>>>>>> e7360656

  virtual ~CommunicatorObj() = default;

  static constexpr const char* _type_key = "mnm.distributed.Communicator";
  MNM_BASE_OBJECT(CommunicatorObj, Object);
};

class Communicator : public ObjectRef {
 public:
  static Communicator Get(const std::string& name = "", const std::vector<int64_t>& rank_list = {});
  static void InitSubCommunicator(Communicator sub_comm, const TupleValue rank_list,
                                  const Communicator global_comm);
  static uint64_t GetHostID();

  MNM_OBJECT_REF(Communicator, ObjectRef, CommunicatorObj);
};

class VoidCommunicatorObj final : public CommunicatorObj {
 public:
<<<<<<< HEAD
  std::string type;
  int root_rank = 0;
  int local_size = 0;
  int local_rank = 0;
  int size = 1;
  int rank = 0;
=======
  static constexpr const char* _type_key = "mnm.distributed.VoidCommunicator";
  virtual ~VoidCommunicatorObj() = default;
  MNM_FINAL_OBJECT(VoidCommunicatorObj, CommunicatorObj);
>>>>>>> e7360656
};

class VoidCommunicator final : public Communicator {
 public:
<<<<<<< HEAD
  CommunicatorManager() {
  }

  static CommunicatorManager* Get() {
    static CommunicatorManager* instance = new CommunicatorManager();
    return instance;
  }

  Communicator* GetCommunicator(const std::string& name = "",
                                const std::vector<int64_t>& rank_list = {}) {
=======
  static VoidCommunicator make(TupleValue rank_list);
  MNM_OBJECT_REF(VoidCommunicator, Communicator, VoidCommunicatorObj);
};

class CommunicatorPool {
 public:
  CommunicatorPool() {
  }

  static CommunicatorPool* Get() {
    static CommunicatorPool* instance = new CommunicatorPool();
    return instance;
  }

  Communicator GetCommunicator(const std::string& name = "",
                               const std::vector<int64_t>& rank_list = {}) {
>>>>>>> e7360656
#ifdef MNM_USE_NCCL
    auto default_name = "nccl";
#else
    auto default_name = "void";
#endif
    auto comm_name = name.empty() ? default_name : name;
    auto id = CommunicatorID(comm_name, rank_list);

    if (comm_.count(id) == 0) {
<<<<<<< HEAD
      const std::string prefix = "mnm.distributed.communicator._make.";
      auto func_name = prefix + comm_name;
      void* comm_handler = GetPackedFunc(func_name)(
          op::ArrayToIntTuple(rank_list));     // will check whether the function exists or not
      std::shared_ptr<Communicator> comm_ptr;  // NOTE: should we return a shared_ptr<Comm>?
      comm_ptr.reset(static_cast<Communicator*>(comm_handler));
      comm_[id] = std::move(comm_ptr);
    }
    return comm_[id].get();
=======
        const std::string prefix = "mnm.distributed.communicator._make.";
        auto func_name = prefix + comm_name;
        Communicator comm = GetPackedFunc(func_name)(op::ArrayToIntTuple(rank_list));
        comm_[id] = std::move(comm);
    }
    return comm_[id];
>>>>>>> e7360656
  }

  void Remove() {
    comm_.clear();
  }

 public:
<<<<<<< HEAD
  std::map<CommunicatorID, std::shared_ptr<Communicator>> comm_;
=======
  std::map<CommunicatorID, Communicator> comm_;
>>>>>>> e7360656
};

}  // namespace communicator
}  // namespace distributed
}  // namespace mnm<|MERGE_RESOLUTION|>--- conflicted
+++ resolved
@@ -13,12 +13,6 @@
 #include "mnm/registry.h"
 #include "mnm/value.h"
 #include "mnm/op_utils.h"
-<<<<<<< HEAD
-#include "./connector.h"
-=======
-
-typedef std::pair<std::string, std::vector<int64_t>> CommunicatorID;
->>>>>>> e7360656
 
 typedef std::pair<std::string, std::vector<int64_t>> CommunicatorID;
 
@@ -51,84 +45,6 @@
   } while (0)
 #endif
 
-<<<<<<< HEAD
-struct DistAttrs {
-  int local_size;
-  int local_rank;
-  int size;
-  int rank;
-  int world_size;
-  int world_rank;
-};
-
-class Communicator {
- public:
-  Communicator(const std::vector<int64_t>& rank_list = {}) {
-  }
-  virtual ~Communicator() {
-  }
-  int GetLocalSize() {
-    return local_size;
-  }
-  int GetLocalRank() {
-    return local_rank;
-  }
-  int GetSize() {
-    return size;
-  }
-  int GetRank() {
-    return rank;
-  }
-  int GetRootRank() {
-    return root_rank;
-  }
-  static DistAttrs GetDistAttrs(const std::vector<int64_t>& rank_list = {}) {
-    auto mpi = ConnectorManager::Get()->GetConnector("mpi");
-    if (rank_list.empty()) {
-      DistAttrs ret = {.local_size = mpi->local_size,
-                       .local_rank = mpi->local_rank,
-                       .size = mpi->size,
-                       .rank = mpi->rank,
-                       .world_size = mpi->size,
-                       .world_rank = mpi->rank};
-      return ret;
-    } else {
-      int size = rank_list.size();
-      int rank;
-      int local_size = 0;
-      int local_rank = 0;
-      std::vector<int> host_ids;
-      CHECK_LE(size, mpi->size);
-      for (rank = 0; rank < size; ++rank) {
-        if (rank_list[rank] == mpi->rank) break;
-      }
-      if (rank == size) {
-        // This rank is not in rank_list
-        rank = -1;
-        size = -1;
-      }
-      for (auto i : rank_list) {
-        host_ids.push_back(mpi->host_ids[i]);
-      }
-      for (int p = 0; p < size; ++p) {
-        if (p == rank) break;
-        if (host_ids[p] == host_ids[rank]) local_rank++;
-      }
-      for (int p = 0; p < size; ++p) {
-        if (host_ids[p] == host_ids[rank]) local_size++;
-      }
-      DistAttrs ret = {.local_size = local_size,
-                       .local_rank = local_rank,
-                       .size = size,
-                       .rank = rank,
-                       .world_size = mpi->size,
-                       .world_rank = mpi->rank};
-      return ret;
-    }
-  }
-
-  virtual void* GetCommHandle() = 0;
-=======
 class CommunicatorObj : public Object {
  public:
   int local_size;
@@ -149,7 +65,6 @@
     v->Visit("world_rank", &world_rank);
     v->Visit("root_rank", &root_rank);
   }
->>>>>>> e7360656
 
   virtual ~CommunicatorObj() = default;
 
@@ -169,34 +84,13 @@
 
 class VoidCommunicatorObj final : public CommunicatorObj {
  public:
-<<<<<<< HEAD
-  std::string type;
-  int root_rank = 0;
-  int local_size = 0;
-  int local_rank = 0;
-  int size = 1;
-  int rank = 0;
-=======
   static constexpr const char* _type_key = "mnm.distributed.VoidCommunicator";
   virtual ~VoidCommunicatorObj() = default;
   MNM_FINAL_OBJECT(VoidCommunicatorObj, CommunicatorObj);
->>>>>>> e7360656
 };
 
 class VoidCommunicator final : public Communicator {
  public:
-<<<<<<< HEAD
-  CommunicatorManager() {
-  }
-
-  static CommunicatorManager* Get() {
-    static CommunicatorManager* instance = new CommunicatorManager();
-    return instance;
-  }
-
-  Communicator* GetCommunicator(const std::string& name = "",
-                                const std::vector<int64_t>& rank_list = {}) {
-=======
   static VoidCommunicator make(TupleValue rank_list);
   MNM_OBJECT_REF(VoidCommunicator, Communicator, VoidCommunicatorObj);
 };
@@ -213,7 +107,6 @@
 
   Communicator GetCommunicator(const std::string& name = "",
                                const std::vector<int64_t>& rank_list = {}) {
->>>>>>> e7360656
 #ifdef MNM_USE_NCCL
     auto default_name = "nccl";
 #else
@@ -223,24 +116,12 @@
     auto id = CommunicatorID(comm_name, rank_list);
 
     if (comm_.count(id) == 0) {
-<<<<<<< HEAD
-      const std::string prefix = "mnm.distributed.communicator._make.";
-      auto func_name = prefix + comm_name;
-      void* comm_handler = GetPackedFunc(func_name)(
-          op::ArrayToIntTuple(rank_list));     // will check whether the function exists or not
-      std::shared_ptr<Communicator> comm_ptr;  // NOTE: should we return a shared_ptr<Comm>?
-      comm_ptr.reset(static_cast<Communicator*>(comm_handler));
-      comm_[id] = std::move(comm_ptr);
-    }
-    return comm_[id].get();
-=======
         const std::string prefix = "mnm.distributed.communicator._make.";
         auto func_name = prefix + comm_name;
         Communicator comm = GetPackedFunc(func_name)(op::ArrayToIntTuple(rank_list));
         comm_[id] = std::move(comm);
     }
     return comm_[id];
->>>>>>> e7360656
   }
 
   void Remove() {
@@ -248,11 +129,7 @@
   }
 
  public:
-<<<<<<< HEAD
-  std::map<CommunicatorID, std::shared_ptr<Communicator>> comm_;
-=======
   std::map<CommunicatorID, Communicator> comm_;
->>>>>>> e7360656
 };
 
 }  // namespace communicator
