/*
 * Copyright Amazon.com, Inc. or its affiliates. All Rights Reserved.
 * SPDX-License-Identifier: Apache-2.0
 */

/*!
 * \file communicator.h
 * \brief Communication resources.
 */
#pragma once
#include <unistd.h>
#include <stdint.h>
#include <string>
#include <set>
#include <memory>
#include "dmlc/logging.h"
#include "raf/registry.h"
#include "raf/value.h"
#include "raf/op_utils.h"

typedef std::pair<std::string, std::vector<std::vector<int64_t>>> CommunicatorID;

namespace raf {
namespace distributed {
namespace communicator {

using registry::GetPackedFunc;
using namespace raf::value;

#ifdef RAF_USE_MPI
#include <mpi.h>
#define MPI_CALL(cmd)                                                         \
  do {                                                                        \
    int e = cmd;                                                              \
    if (e != MPI_SUCCESS) {                                                   \
      LOG(FATAL) << "Failed: MPI error " << __FILE__ << ":" << __LINE__ << e; \
    }                                                                         \
  } while (0)
#endif

#ifdef RAF_USE_NCCL
#define NCCL_CALL(cmd)                                                                            \
  do {                                                                                            \
    ncclResult_t e = cmd;                                                                         \
    if (e != ncclSuccess) {                                                                       \
      LOG(INFO) << "Failed: NCCL error " << __FILE__ << ":" << __LINE__ << ncclGetErrorString(e); \
      exit(EXIT_FAILURE);                                                                         \
    }                                                                                             \
  } while (0)
#endif

class CommunicatorObj : public Object {
 public:
  int local_size;
  int local_rank;
  int size;
  int rank;
  int world_size;
  int world_rank;
  int root_rank;
  int group_id;
  int group_size;
  std::vector<uint64_t> host_ids;

  void VisitAttrs(tvm::AttrVisitor* v) {
    v->Visit("local_size", &local_size);
    v->Visit("local_rank", &local_rank);
    v->Visit("size", &size);
    v->Visit("rank", &rank);
    v->Visit("world_size", &world_size);
    v->Visit("world_rank", &world_rank);
    v->Visit("root_rank", &root_rank);
    v->Visit("group_id", &group_id);
    v->Visit("group_size", &group_size);
  }

  virtual ~CommunicatorObj() = default;

  static constexpr const char* _type_key = "raf.distributed.Communicator";
  RAF_BASE_OBJECT(CommunicatorObj, Object);
};

class Communicator : public ObjectRef {
 public:
<<<<<<< HEAD
  static Communicator Get(const std::string& name = "", const Value rank_list = NullValue<Value>());
=======
  static Communicator Get(const std::string& name, const Value rank_list = NullValue<Value>());
  static Communicator Get(const Value rank_list = NullValue<Value>());
>>>>>>> c343933a
  static void InitSubCommunicator(CommunicatorObj* sub_comm, const Value rank_list,
                                  const Communicator global_comm);
  static uint64_t GetHostID();

<<<<<<< HEAD
  RAF_OBJECT_REF(Communicator, ObjectRef, CommunicatorObj);
};

class VoidCommunicatorObj final : public CommunicatorObj {
 public:
  static constexpr const char* _type_key = "raf.distributed.VoidCommunicator";
  RAF_FINAL_OBJECT(VoidCommunicatorObj, CommunicatorObj);
};

class VoidCommunicator final : public Communicator {
 public:
  static VoidCommunicator make(Value rank_list);
  RAF_OBJECT_REF(VoidCommunicator, Communicator, VoidCommunicatorObj);
};

class CommunicatorPool {
 public:
=======
  RAF_MUTABLE_OBJECT_REF(Communicator, ObjectRef, CommunicatorObj);
};

class VoidCommunicatorObj final : public CommunicatorObj {
 public:
  static constexpr const char* _type_key = "raf.distributed.VoidCommunicator";
  RAF_FINAL_OBJECT(VoidCommunicatorObj, CommunicatorObj);
};

class VoidCommunicator final : public Communicator {
 public:
  static VoidCommunicator make(Value rank_list);
  RAF_MUTABLE_OBJECT_REF(VoidCommunicator, Communicator, VoidCommunicatorObj);
};

class CommunicatorPool {
 public:
>>>>>>> c343933a
  CommunicatorPool() {
  }

  static CommunicatorPool* Get() {
    static CommunicatorPool* instance = new CommunicatorPool();
    return instance;
  }

  Communicator GetCommunicator(const std::string& name, const Value rank_list) {
<<<<<<< HEAD
#ifdef RAF_USE_NCCL
    auto default_name = "nccl";
#else
    auto default_name = "void";
#endif
    auto comm_name = name.empty() ? default_name : name;

=======
>>>>>>> c343933a
    std::vector<std::vector<int64_t>> rank_list_;
    std::set<int64_t> rank_set_;
    if (rank_list.defined()) {
      for (auto group : Downcast<TupleValue>(rank_list)->fields) {
        std::vector<int64_t> group_;
        for (auto rank : Downcast<TupleValue>(group)->fields) {
          auto rank_val = Downcast<IntValue>(rank)->value;
          CHECK(rank_set_.count(rank_val) == 0) << "Each rank can only appear on rank_list once";
          group_.push_back(rank_val);
          rank_set_.insert(rank_val);
        }
        rank_list_.push_back(group_);
      }
    }

<<<<<<< HEAD
    CommunicatorID id(comm_name, rank_list_);

    if (comm_.count(id) == 0) {
      const std::string prefix = "raf.distributed.communicator._make.";
      auto func_name = prefix + comm_name;
=======
    CommunicatorID id(name, rank_list_);

    if (comm_.count(id) == 0) {
      const std::string prefix = "raf.distributed.communicator._make.";
      auto func_name = prefix + name;
>>>>>>> c343933a
      Communicator comm = GetPackedFunc(func_name)(rank_list);
      comm_[id] = std::move(comm);
    }
    return comm_[id];
  }

  void Remove() {
    comm_.clear();
  }

 private:
  std::map<CommunicatorID, Communicator> comm_;
};

}  // namespace communicator
}  // namespace distributed
}  // namespace raf<|MERGE_RESOLUTION|>--- conflicted
+++ resolved
@@ -82,35 +82,12 @@
 
 class Communicator : public ObjectRef {
  public:
-<<<<<<< HEAD
-  static Communicator Get(const std::string& name = "", const Value rank_list = NullValue<Value>());
-=======
   static Communicator Get(const std::string& name, const Value rank_list = NullValue<Value>());
   static Communicator Get(const Value rank_list = NullValue<Value>());
->>>>>>> c343933a
   static void InitSubCommunicator(CommunicatorObj* sub_comm, const Value rank_list,
                                   const Communicator global_comm);
   static uint64_t GetHostID();
 
-<<<<<<< HEAD
-  RAF_OBJECT_REF(Communicator, ObjectRef, CommunicatorObj);
-};
-
-class VoidCommunicatorObj final : public CommunicatorObj {
- public:
-  static constexpr const char* _type_key = "raf.distributed.VoidCommunicator";
-  RAF_FINAL_OBJECT(VoidCommunicatorObj, CommunicatorObj);
-};
-
-class VoidCommunicator final : public Communicator {
- public:
-  static VoidCommunicator make(Value rank_list);
-  RAF_OBJECT_REF(VoidCommunicator, Communicator, VoidCommunicatorObj);
-};
-
-class CommunicatorPool {
- public:
-=======
   RAF_MUTABLE_OBJECT_REF(Communicator, ObjectRef, CommunicatorObj);
 };
 
@@ -128,7 +105,6 @@
 
 class CommunicatorPool {
  public:
->>>>>>> c343933a
   CommunicatorPool() {
   }
 
@@ -138,16 +114,6 @@
   }
 
   Communicator GetCommunicator(const std::string& name, const Value rank_list) {
-<<<<<<< HEAD
-#ifdef RAF_USE_NCCL
-    auto default_name = "nccl";
-#else
-    auto default_name = "void";
-#endif
-    auto comm_name = name.empty() ? default_name : name;
-
-=======
->>>>>>> c343933a
     std::vector<std::vector<int64_t>> rank_list_;
     std::set<int64_t> rank_set_;
     if (rank_list.defined()) {
@@ -163,19 +129,11 @@
       }
     }
 
-<<<<<<< HEAD
-    CommunicatorID id(comm_name, rank_list_);
-
-    if (comm_.count(id) == 0) {
-      const std::string prefix = "raf.distributed.communicator._make.";
-      auto func_name = prefix + comm_name;
-=======
     CommunicatorID id(name, rank_list_);
 
     if (comm_.count(id) == 0) {
       const std::string prefix = "raf.distributed.communicator._make.";
       auto func_name = prefix + name;
->>>>>>> c343933a
       Communicator comm = GetPackedFunc(func_name)(rank_list);
       comm_[id] = std::move(comm);
     }
