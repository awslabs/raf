--- conflicted
+++ resolved
@@ -169,7 +169,6 @@
   )
 endif()
 
-<<<<<<< HEAD
 if (${MNM_USE_MPI} STREQUAL "ON")
   set(MNM_CXX_FLAGS ${MNM_CXX_FLAGS} -DMNM_USE_MPI)
 endif()
@@ -181,15 +180,6 @@
   ${MNM_CUBLAS_SOURCE_FILES}
   ${MNM_CUTLASS_SOURCE_FILES}
   ${MNM_DISTRIBUTED_SOURCE_FILES}
-=======
-set(RAF_SOURCE_FILES
-  ${RAF_CXX_SOURCE_FILES}
-  ${RAF_CUDA_SOURCE_FILES}
-  ${RAF_CUDNN_SOURCE_FILES}
-  ${RAF_CUBLAS_SOURCE_FILES}
-  ${RAF_CUTLASS_SOURCE_FILES}
-  ${RAF_DISTRIBUTED_SOURCE_FILES}
->>>>>>> 654a121e
 )
 
 add_library(raf_objs OBJECT ${RAF_SOURCE_FILES})
